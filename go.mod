--- conflicted
+++ resolved
@@ -203,11 +203,7 @@
 	golang.org/x/net v0.18.0 // indirect
 	golang.org/x/oauth2 v0.13.0 // indirect
 	golang.org/x/sys v0.14.0 // indirect
-<<<<<<< HEAD
-	golang.org/x/term v0.13.0 // indirect
-=======
 	golang.org/x/term v0.14.0 // indirect
->>>>>>> 785cf121
 	golang.org/x/text v0.14.0 // indirect
 	golang.org/x/tools v0.15.0 // indirect
 	golang.org/x/xerrors v0.0.0-20220907171357-04be3eba64a2 // indirect
