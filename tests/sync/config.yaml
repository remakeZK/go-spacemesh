namespace: ''

config_map_name: conf

script_on_exit: '' #'./k8s/log-client-pods.sh'

total_pods: 15
genesis_delta: -1000
deployment_ready_time_out: 500
single_pod_ready_time_out: 60
config_path: '../config.toml'


bootstrap:
  image: 'spacemeshos/go-spacemesh:develop'
  command: '/bin/go-sync'
  replicas: 1
  resources:
    requests:
      memory: '512M'
      cpu: '1'
    limits:
      memory: '512M'
      cpu: '1'
  args:
    randcon: '8'
    hare-committee-size: '20'
    hare-max-adversaries: '9'
    hare-round-duration-sec: '10'
    layer-duration-sec: '10'
    layer-average-size: '20'
    golden-atx: '0x5678'
    data-folder: '/bin/data/'
    expected-layers: '50'
    storage-path: 'spacemesh-sync-data'
    remote-data: 'true'
    hdist: '5'
<<<<<<< HEAD
    version: '/NewSyncSamples/'
=======
    version: 'trtl_new_samples/'
>>>>>>> 972c550f
client:
  image: 'spacemeshos/go-spacemesh:develop'
  command: '/bin/go-sync'
  replicas: 9
  resources:
    requests:
      memory: '512M'
      cpu: '1'
    limits:
      memory: '512M'
      cpu: '1'
  args:
    randcon: '8'
    hare-committee-size: '20'
    hare-max-adversaries: '9'
    hare-round-duration-sec: '10'
    layer-duration-sec: '10'
    layer-average-size: '20'
    golden-atx: '0x5678'
    data-folder: '/bin/data/'
    expected-layers: '50'
    storage-path: 'spacemesh-sync-data'
    remote-data: 'true'
    hdist: '5'
<<<<<<< HEAD
    version: '/NewSyncSamples/'
=======
    version: 'trtl_new_samples/'
>>>>>>> 972c550f
clientv2:
  image: 'spacemeshos/go-spacemesh:develop'
  command: '/bin/go-sync'
  replicas: 9
  resources:
    requests:
      memory: '512M'
      cpu: '1'
    limits:
      memory: '512M'
      cpu: '1'
  args:
    randcon: '8'
    hare-committee-size: '20'
    hare-max-adversaries: '9'
    hare-round-duration-sec: '10'
    layer-duration-sec: '10'
    layer-average-size: '20'
    expected-layers: '50'
    golden-atx: '0x5678'
    storage-path: 'spacemesh-sync-data'
    hdist: '5'
    data-folder: '/usr/share/spacemesh/'
  deployment_type: statefulset
elastic:
  host: elastic.spacemesh.io
  port: 9200
  username: spacemesh<|MERGE_RESOLUTION|>--- conflicted
+++ resolved
@@ -35,11 +35,7 @@
     storage-path: 'spacemesh-sync-data'
     remote-data: 'true'
     hdist: '5'
-<<<<<<< HEAD
-    version: '/NewSyncSamples/'
-=======
     version: 'trtl_new_samples/'
->>>>>>> 972c550f
 client:
   image: 'spacemeshos/go-spacemesh:develop'
   command: '/bin/go-sync'
@@ -64,11 +60,7 @@
     storage-path: 'spacemesh-sync-data'
     remote-data: 'true'
     hdist: '5'
-<<<<<<< HEAD
-    version: '/NewSyncSamples/'
-=======
     version: 'trtl_new_samples/'
->>>>>>> 972c550f
 clientv2:
   image: 'spacemeshos/go-spacemesh:develop'
   command: '/bin/go-sync'
