# Changelog

See [RELEASE](./RELEASE.md) for workflow instructions.

## UNRELEASED

### Upgrade information

#### Post service endpoint

The post service now has its own endpoint separate from `grpc-private-listener`. The default for `grpc-post-listener`
is `127.0.0.1:9094`. In contrast to `grpc-tls-listener` this endpoint does not require setting up mTLS.

The post service cannot connect to `grpc-private-listener` anymore. If you are using a remote smeshing setup please
adjust your configuration accordingly. If you are using a remote setup with mTLS over a private network you can switch
to using `grpc-post-listener` to not require the overhead of mTLS. We however strongly recommend using an mTLS
encrypted connection between the post service and the node over insecure connections (e.g. over the Internet).

Smeshers using the default setup with a supervised post service do not need to make changes to their node configuration.

#### New poets configuration

Upgrading requires changes in config and in CLI flags (if not using the default).

⚠ Users that use additional poet servers need to add their address and public key to one of the lists below,
depending on their configuration method.

##### CLI argument `--poet-server`

This argument was replaced by `--poet-servers` that take JSON-encoded array of poet server descriptors
(address, public key). The default value is

```json
[{"address":"https://mainnet-poet-0.spacemesh.network","pubkey":"cFnqCS5oER7GOX576oPtahlxB/1y95aDibdK7RHQFVg="},{"address":"https://mainnet-poet-1.spacemesh.network","pubkey":"Qh1efxY4YhoYBEXKPTiHJ/a7n1GsllRSyweQKO3j7m0="},{"address":"https://mainnet-poet-2.spacemesh.network","pubkey":"8RXEI0MwO3uJUINFFlOm/uTjJCneV9FidMpXmn55G8Y="},{"address":"https://poet-110.spacemesh.network","pubkey":"8Qqgid+37eyY7ik+EA47Nd5TrQjXolbv2Mdgir243No="},{"address":"https://poet-111.spacemesh.network","pubkey":"caIV0Ym59L3RqbVAL6UrCPwr+z+lwe2TBj57QWnAgtM="},{"address":"https://poet-112.spacemesh.network","pubkey":"5p/mPvmqhwdvf8U0GVrNq/9IN/HmZj5hCkFLAN04g1E="}]
```

##### config.json

The existing field `poet-server` that accepted an array of addresses of poet servers
was replaced by a new field `poet-servers` that accepts an object containing an address and a public key.
The default configuration was adapted and doesn't need any action on the user's side. Users who
overwrite the `poet-server` field need to adapt their config accordingly. The default
configuration is as follows:

```json
{
  "main": {
    "poet-servers": [
      {
        "address": "https://mainnet-poet-0.spacemesh.network",
        "pubkey": "cFnqCS5oER7GOX576oPtahlxB/1y95aDibdK7RHQFVg="
      },
      {
        "address": "https://mainnet-poet-1.spacemesh.network",
        "pubkey": "Qh1efxY4YhoYBEXKPTiHJ/a7n1GsllRSyweQKO3j7m0="
      },
      {
        "address": "https://mainnet-poet-2.spacemesh.network",
        "pubkey": "8RXEI0MwO3uJUINFFlOm/uTjJCneV9FidMpXmn55G8Y="
      },
      {
        "address": "https://poet-110.spacemesh.network",
        "pubkey": "8Qqgid+37eyY7ik+EA47Nd5TrQjXolbv2Mdgir243No="
      },
      {
        "address": "https://poet-111.spacemesh.network",
        "pubkey": "caIV0Ym59L3RqbVAL6UrCPwr+z+lwe2TBj57QWnAgtM="
      },
      {
        "address": "https://poet-112.spacemesh.network",
        "pubkey": "5p/mPvmqhwdvf8U0GVrNq/9IN/HmZj5hCkFLAN04g1E="
      }
    ]
  },
}
```

### Highlights

* [#5293](https://github.com/spacemeshos/go-spacemesh/pull/5293) change poet servers configuration
  The config now takes the poet server address and its public key. See the [Upgrade Information](#new-poets-configuration)
  for details.

* [#5219](https://github.com/spacemeshos/go-spacemesh/pull/5219) Migrate data from `nipost_builder_state.bin` to `node_state.sql`.

  The node will automatically migrate the data from disk and store it in the database. The migration will take place at the
  first startup after the upgrade.

* [#5390](https://github.com/spacemeshos/go-spacemesh/pull/5390)
  Distributed PoST verification.

  The nodes on the network can now choose to verify
  only a subset of labels in PoST proofs by choosing a K3 value lower than K2.
  If a node finds a proof invalid, it will report it to the network by
  creating a malfeasance proof. The malicious node will then be blacklisted by the network.

* [#5586](https://github.com/spacemeshos/go-spacemesh/pull/5586)
  Do not try to publish proofs for malicious ATXs during sync.

  Publishing is blocked during sync because `Syncer::ListenToATXGossip()` returns false, and thus every malicious ATX being
  synced was causing an error resulting in an interruption of sync.

### Features

### Improvements

<<<<<<< HEAD
* [#5562](https://github.com/spacemeshos/go-spacemesh/pull/5562) Add streaming mode for fetcher. This should lessen
  GC pressure during sync
* [#5564](https://github.com/spacemeshos/go-spacemesh/pull/5564) Use decaying tags for fetch peers. This prevents
  libp2p's Connection Manager from breaking sync.
=======
>>>>>>> 1a65b414
* [#5418](https://github.com/spacemeshos/go-spacemesh/pull/5418) Add `grpc-post-listener` to separate post service from
  `grpc-private-listener` and not require mTLS for the post service.
* [#5465](https://github.com/spacemeshos/go-spacemesh/pull/5465)
  Add an option to cache SQL query results. This is useful for nodes with high peer counts.

  If you are not using a remote post service you do not need to adjust anything. If you are using a remote setup
  make sure your post service now connects to `grpc-post-listener` instead of `grpc-private-listener`. If you are
  connecting to a remote post service over the internet we strongly recommend using mTLS via `grpc-tls-listener`.
* [#5601](https://github.com/spacemeshos/go-spacemesh/pull/5601) measure latency from all requests in sync
  This improves peers selection logic, mainly to prevent asking slow peers for collection of atxs, which often blocks sync.

* [5602](https://github.com/spacemeshos/go-spacemesh/pull/5602) Optimize client side of fetcher to avoid encoding when
  not needed.

## Release v1.3.10

### Improvements

* [#5564](https://github.com/spacemeshos/go-spacemesh/pull/5564) Use decaying tags for fetch peers. This prevents
  libp2p's Connection Manager from breaking sync.

* [#5522](https://github.com/spacemeshos/go-spacemesh/pull/5522) Disable mesh agreement sync protocol.
  It reduces number of requests for historical activation ids.

* [#5571](https://github.com/spacemeshos/go-spacemesh/pull/5571) Adjust to 2.2M ATXs

## Release v1.3.9

### Improvements

* [#5530](https://github.com/spacemeshos/go-spacemesh/pull/5530)
  Adjusted cache sizes for the increased number of ATXs on the network.

* [#5511](https://github.com/spacemeshos/go-spacemesh/pull/5511)
  Fix dialing peers on their private IPs, which was causing "portscan" complaints.

## Release v1.3.8

### Features

* [#5517](https://github.com/spacemeshos/go-spacemesh/pull/5517)
  Added a flag `--smeshing-opts-verifying-disable` and a config parameter `smeshing-opts-verifying-disable`
  meant for disabling verifying POST in incoming ATXs on private nodes.
  The verification should be performed by the public node instead.

### Improvements

* [#5441](https://github.com/spacemeshos/go-spacemesh/pull/5441)
  Fix possible nil-pointer dereference in blocks.Generator.

* [#5512](https://github.com/spacemeshos/go-spacemesh/pull/5512)
  Increase EpochActiveSet limit to 1.5M to prepare for 1M+ ATXs.

* [#5515](https://github.com/spacemeshos/go-spacemesh/pull/5515)
  Increase fetcher limit to 60MiB to prepare for 1M+ ATXs.

* [#5518](https://github.com/spacemeshos/go-spacemesh/pull/5518) In rare cases the node could create a malfeasance
  proof against itself. This is now prevented.

## Release v1.3.7

### Improvements

* [#5502](https://github.com/spacemeshos/go-spacemesh/pull/5502)
  Increase limits of p2p messages to compensate for the increased number of nodes on the network.

## Release v1.3.6

### Improvements

* [#5479](https://github.com/spacemeshos/go-spacemesh/pull/5486)
  p2p: make AutoNAT service limits configurable. This helps with AutoNAT dialback to determine
  nodes' reachability status.

* [#5490](https://github.com/spacemeshos/go-spacemesh/pull/5490)
  The path in `smeshing-opts-datadir` used to be resolved relative to the location of the `service` binary when running
  the node in supervised mode. This is no longer the case. The path is now resolved relative to the current working
  directory.

* [#5489](https://github.com/spacemeshos/go-spacemesh/pull/5489)
  Fix problem in POST proving where too many files were opened at the same time.

* [#5498](https://github.com/spacemeshos/go-spacemesh/pull/5498)
  Reduce the default number of CPU cores that are used for verifying incoming ATXs to half of the available cores.

* [#5462](https://github.com/spacemeshos/go-spacemesh/pull/5462) Add separate metric for failed p2p server requests

* [#5464](https://github.com/spacemeshos/go-spacemesh/pull/5464) Make fetch request timeout configurable.

* [#5463](https://github.com/spacemeshos/go-spacemesh/pull/5463)
  Adjust deadline during long reads and writes, reducing "i/o deadline exceeded" errors.

* [#5494](https://github.com/spacemeshos/go-spacemesh/pull/5494)
  Make routing discovery more configurable and less spammy by default.
* [#5511](https://github.com/spacemeshos/go-spacemesh/pull/5511)
  Fix dialing peers on their private IPs, which was causing "portscan" complaints.

## Release v1.3.5

### Improvements

* [#5470](https://github.com/spacemeshos/go-spacemesh/pull/5470)
  Fixed a bug in event reporting where the node reports a disconnection from the PoST service as a "PoST failed" event.
  Disconnections cannot be avoided completely and do not interrupt the PoST proofing process. As long as the PoST
  service reconnects within a reasonable time, the node will continue to operate normally without reporting any errors
  via the event API.

  Users of a remote setup should make sure that the PoST service is actually running and can reach the node. Observe
  the log of both apps for indications of a connection problem.

## Release v1.3.4

### Improvements

>>>>>>> origin/develop
* [#5467](https://github.com/spacemeshos/go-spacemesh/pull/5467)
  Fix a bug that could cause ATX sync to stall because of exhausted limit of concurrent requests for dependencies.
  Fetching dependencies of an ATX is not limited anymore.

## Release v1.3.3

### Improvements

* [#5442](https://github.com/spacemeshos/go-spacemesh/pull/5442)
  Limit concurrent requests for ATXs to reduce usage of memory and p2p streams.

* [#5394](https://github.com/spacemeshos/go-spacemesh/pull/5394) Add rowid to tables with inefficient clustered indices.
  This reduces database size and improves its performance.

* [#5334](https://github.com/spacemeshos/go-spacemesh/pull/5334) Hotfix for API queries for activations.
  Two API endpoints (`MeshService.{AccountMeshDataQuery,LayersQuery}`) were broken because they attempt to read
  all activation data for an epoch. As the number of activations per epoch has grown, this brute force query (i.e.,
  without appropriate database indices) became very expensive and could cause the node to hang and consume an enormous
  amount of resources. This hotfix removes all activation data from these endpoints so that they still work for
  querying other data. It also modifies `LayersQuery` to not return any _ineffective_ transactions in blocks, since
  there's currently no way to distinguish between effective and ineffective transactions using the API.

* [#5417](https://github.com/spacemeshos/go-spacemesh/pull/5417)
  Prioritize verifying own ATX's PoST.

* [#5423](https://github.com/spacemeshos/go-spacemesh/pull/5423)
  Wait to be ATX-synced before selecting the commitment ATX for initialization.
  Also, remove unnecessary wait for ATXs to be synced before beginning initialization if
  the commitment ATX is already selected.

## Release v1.3.2

### Improvements

* [#5432](https://github.com/spacemeshos/go-spacemesh/pull/5419) Fixed a possible race that is caused by a node
  processing the same bootstrapped active set twice.

## Release v1.3.1

### Improvements

* [#5419](https://github.com/spacemeshos/go-spacemesh/pull/5419) Fixed `0.0.0.0` not being a valid listen address for
  `grpc-private-listener`.

* [#5424](https://github.com/spacemeshos/go-spacemesh/pull/5424) Further increased limits for message sizes and caches
  to compensate for the increased number of nodes on the network.

## Release v1.3

### Upgrade information

This release is not backwards compatible with v1.2.x. Upgrading will migrate local state to a new database.
The migration will take place at the first startup after the upgrade. Be aware that after a successful upgrade
downgrading isn't supported and might result in at least one epoch of missed rewards. See change #5207 for more
information.

This release is the first step towards separating PoST from the node. Proof generation is now done via a dedicated
service. This service is started automatically by the node and is shut down when the node shuts down. In most
setups this should work out of the box, but if you are running into issues please check the README.md file
for more information on how to configure the node to work with the PoST service.

### Highlights

### Features

### Improvements

* [#5091](https://github.com/spacemeshos/go-spacemesh/pull/5091) Separating PoST from the node into its own service.

* [#5061](https://github.com/spacemeshos/go-spacemesh/pull/5061) Proof generation is now done via a dedicated service
  instead of the node.

* [#5154](https://github.com/spacemeshos/go-spacemesh/pull/5154) Enable TLS connections between node and PoST service.

  PoST proofs are now done via a dedicated process / service that the node communicates with via gRPC. Smapp users can
  continue to smesh as they used to. The node will automatically start the PoST service when it starts and will shut it
  down when it shuts down.

* [#5171](https://github.com/spacemeshos/go-spacemesh/pull/5171) Set minimal active set according to the observed number
  of atxs.

  It will prevent ballots that under report observed atxs from spamming the network. It doesn't have impact on rewards.

* [#5169](https://github.com/spacemeshos/go-spacemesh/pull/5169) Support pruning activesets.

  As of epoch 6 activesets storage size is about ~1.5GB. They are not useful after verifying eligibilities
  for ballots in the current epoch and can be pruned.

  Pruning will be enabled starting from epoch 8, e.g in epoch 8 we will prune all activesets for epochs 7 and below.
  We should also run an archival node that doesn't prune them. To disable pruning we should configure

  ```json
  "main": {
    "prune-activesets-from": 4294967295
  }
  ```

* [#5189](https://github.com/spacemeshos/go-spacemesh/pull/5189) Removed deprecated "Best Provider" option for initialization.

  With v1.1.0 (<https://github.com/spacemeshos/go-spacemesh/releases/tag/v1.1.0>) selecting `-1` as `smeshing-opts-provider`
  has been deprecated. This option has now been removed. Nodes that already finished initialization can leave this setting
  empty, as it is not required any more to be set when no initialization is performed. For nodes that have not yet created
  their initial proof the operator has to specify which provider to use. For Smapp users this is done automatically by
  Smapp, users that do not use Smapp may use `postcli -printProviders` (<https://github.com/spacemeshos/post/releases>)
  to list their OpenCL providers and associated IDs.

* [#5207](https://github.com/spacemeshos/go-spacemesh/pull/5207) Move the NiPoST state of a node into a new node-local database.

  The node now uses 2 databases: `state.sql` which holds the node's view on the global state of the network and `node_state.sql`
  which holds ephemeral data of the node.

  With this change `post.bin` and `nipost_challenge.bin` files are no longer used. The node will automatically migrate
  the data from disk and store it in the database. The migration will take place during the first startup after the upgrade.
  If you want to downgrade to a version before v1.3.0 you will need to restore `state.sql` as well as `post.bin` and
  `nipost_challenge.bin` from a backup and do so before the end of the PoET round in which you upgraded. Otherwise the node
  will not be able to participate in consensus and will miss at least one epoch of rewards.

* [#5209](https://github.com/spacemeshos/go-spacemesh/pull/5209) Removed API to update poet servers from SmesherService.

* [#5276](https://github.com/spacemeshos/go-spacemesh/pull/5276) Removed the option to configure API services per endpoint.
  The public listener exposes the following services: "debug", "global", "mesh", "transaction", "node", "activation"
  The private listener exposes the following services: "admin", "smesher", "post"
  The mTLS listener exposes only the "post" service.

* [#5199](https://github.com/spacemeshos/go-spacemesh/pull/5199) Adds smesherID to rewards table. Historically rewards
  were keyed by (coinbase, layer). Now the primary key has changed to (smesherID, layer), which allows querying rewards
  by any subset of layer, smesherID, and coinbase. While this change does add smesherID to existing API endpoints
  (`GlobalStateService.{AccountDataQuery,AccountDataStream,GlobalStateStream}`), it does not yet expose an endpoint to
  query rewards by smesherID. Additionally, it does not re-index old data. Rewards will contain smesherID going forward,
  but to refresh data for all rewards, a node will have to delete its database and resync from genesis.

* [#5329](https://github.com/spacemeshos/go-spacemesh/pull/5329) P2P decentralization improvements. Added support for QUIC
  transport and DHT routing discovery for finding peers and relays. Also, added the `ping-peers` feature which is useful
  during connectivity troubleshooting. `static-relays` feature can be used to provide a static list of circuit v2 relays
  nodes when automatic relay discovery is not desired. All of the relay server resource settings are now configurable. Most
  of the new functionality is disabled by default unless explicitly enabled in the config via `enable-routing-discovery`,
  `routing-discovery-advertise`, `enable-quic-transport`, `static-relays` and `ping-peers` options in the `p2p` config
  section. The non-conditional changes include values/provides support on all of the nodes, which will enable DHT to
  function efficiently for routing discovery.

* [#5367](https://github.com/spacemeshos/go-spacemesh/pull/5367) Add `no-main-override` toplevel config option and
  `--no-main-override` CLI option that makes it possible to run "nomain" builds on mainnet.

* [#5384](https://github.com/spacemeshos/go-spacemesh/pull/5384) to improve network stability and performance allow the
  active set to be set in advance for an epoch. This allows the network to start consensus on the first layer of an epoch.

## Release v1.2.13

### Improvements

* [#5384](https://github.com/spacemeshos/go-spacemesh/pull/5384) to improve network stability and performance allow the
  active set to be set in advance for an epoch.

## Release v1.2.12

### Improvements

* [#5373](https://github.com/spacemeshos/go-spacemesh/pull/5373) automatic scaling of post verifying workers to a lower
  value (1 by default) when POST proving starts. The workers are scaled up when POST proving finishes.

* [#5382](https://github.com/spacemeshos/go-spacemesh/pull/5382) avoid processing same (gossiped/fetched) ATX many times
  in parallel

## Release v1.2.11

### Improvements

* increased the max response data size in p2p to 40MiB

## Release v1.2.10

### Improvements

* further increased cache sizes and p2p timeouts to compensate for the increased number of nodes on the network.

* [#5329](https://github.com/spacemeshos/go-spacemesh/pull/5329) P2P decentralization improvements. Added support for QUIC
  transport and DHT routing discovery for finding peers and relays. Also, added the `ping-peers` feature which is useful
  during connectivity troubleshooting. `static-relays` feature can be used to provide a static list of circuit v2 relays
  nodes when automatic relay discovery is not desired. All of the relay server resource settings are now configurable. Most
  of the new functionality is disabled by default unless explicitly enabled in the config via `enable-routing-discovery`,
  `routing-discovery-advertise`, `enable-quic-transport`, `static-relays` and `ping-peers` options in the `p2p` config
  section. The non-conditional changes include values/provides support on all of the nodes, which will enable DHT to
  function efficiently for routing discovery.

## Release v1.2.9

### Improvements

* increased default cache sizes to improve disk IO and queue sizes for gossip to better handle the increasing number of
  nodes on the network.

## Release v1.2.8

### Improvements

* cherry picked migrations for active sets to enable easier pruning in the future

## Release v1.2.7

### Improvements

* [#5289](https://github.com/spacemeshos/go-spacemesh/pull/5289) build active set from activations received on time

  should decrease the state growth at the start of the epoch because of number of unique activets.

* [#5291](https://github.com/spacemeshos/go-spacemesh/pull/5291) parametrize queue size and throttle limits in gossip

* reduce log level for "atx omitted from active set"

* [#5302](https://github.com/spacemeshos/go-spacemesh/pull/5302) improvements in transaction validation

## Release v1.2.6

### Improvements

* [#5263](https://github.com/spacemeshos/go-spacemesh/pull/5263) randomize peer selection
  without this change node can get stuck after restart on requesting data from peer that is misbehaving.
  log below will be printed repeatedly:

  > 2023-11-15T08:00:17.937+0100 INFO fd68b.sync syncing atx from genesis

* [#5264](https://github.com/spacemeshos/go-spacemesh/pull/5264) increase limits related to activations

  some of the limits were hardcoded and didn't account for growth in atx number.
  this change is not required for node to work correct in the next epoch, but will be required later.

## Release v1.2.5

### Improvements

* [#5247](https://github.com/spacemeshos/go-spacemesh/pull/5247) exits cleanly without misleading spamming

Fixes a bug that would spam with misleading log on exit, such as below:

  > 2023-11-09T11:13:27.835-0600 ERROR e524f.hare failed to update weakcoin {"node_id":
  "e524fce96f0a87140ba895b56a2e37e29581075302778a05dd146f4b74fce72e", "module": "hare", "lid": 0, "error":
  "set weak coin 0: database: no free connection"}

## Release v1.2.4

### Upgrade information

This release enables hare3 on testnet networks. And schedules planned upgrade on mainnet.
Network will have downtime if majority of nodes don't upgrade before layer 35117.
Starting at layer 35117 network is expected to start using hare3, which reduces total bandwidth
requirements.

## Release v1.2.2

### Improvements

* [#5118](https://github.com/spacemeshos/go-spacemesh/pull/5118) reduce number of tortoise results returned after recovery.

  this is hotfix for a bug introduced in v1.2.0. in rare conditions node may loop with the following warning:

  > 2023-10-02T15:28:14.002+0200 WARN fd68b.sync mesh failed to process layer from sync {"node_id":
  "fd68b9397572556c2f329f3e5af2faf23aef85dbbbb7e38447fae2f4ef38899f", "module": "sync", "sessionId":
  "29422935-68d6-47d1-87a8-02293aa181f3", "layer_id": 23104, "errmsg": "requested layer 8063 is before evicted 13102",
  "name": "sync"}

* [#5109](https://github.com/spacemeshos/go-spacemesh/pull/5109) Limit number of layers that tortoise needs to read on startup.

  Bounds the time required to restart a node.

* [#5138](https://github.com/spacemeshos/go-spacemesh/pull/5138) Bump poet to v0.9.7

  The submit proof of work should now be up to 40% faster thanks to [code optimization](https://github.com/spacemeshos/poet/pull/419).

* [#5143](https://github.com/spacemeshos/go-spacemesh/pull/5143) Select good peers for sync requests.

  The change improves initial sync speed and any sync protocol requests required during consensus.

## v1.2.0

### Upgrade information

This upgrade is incompatible with versions older than v1.1.6.

At the start of the upgrade, mesh data will be pruned and compacted/vacuumed. Pruning takes longer for
nodes that joined the network earlier. For 1-week-old nodes, it takes ~20 minutes. for 3-week-old
nodes it takes ~40 minutes. The vacuum operation takes ~5 minutes and requires extra disk space
to complete successfully. If the size of state.sql is 25 GiB at the beginning of upgrade, the WAL file
(state.sql-wal) will grow to 25 GiB and then drop to 0 when the vacuum is complete. The node will resume
its normal startup routine after the pruning and vacuum is complete. The final size of state.sql is
expected to be ~1.5 GiB.

A new config `poet-request-timeout` has been added, that defines the timeout for requesting PoET proofs.
It defaults to 9 minutes so there is enough time to retry if the request fails.

Config option and flag `p2p-disable-legacy-discovery` is dropped. DHT has been the only p2p discovery
mechanism since release v1.1.2.

Support for old certificate sync protocol is dropped. This update is incompatible with v1.0.x series.

### Features

* [#5031](https://github.com/spacemeshos/go-spacemesh/pull/5031) Nodes will also fetch from PoET 112 for round 4 if they
  were able to register to PoET 110.
* [#5067](https://github.com/spacemeshos/go-spacemesh/pull/5067) dbstat virtual table can be read periodically to collect
  table/index sizes.

In order to enable provide following configuration:

```json
"main": {
    "db-size-metering-interval": "10m"
}
```

### Improvements

* [#4998](https://github.com/spacemeshos/go-spacemesh/pull/4998) First phase of state size reduction.
  Ephemeral data are deleted and state compacted at the time of upgrade. In steady-state, data is pruned periodically.
* [#5021](https://github.com/spacemeshos/go-spacemesh/pull/5021) Drop support for old certificate sync protocol.
* [#5024](https://github.com/spacemeshos/go-spacemesh/pull/5024) Active set will be saved in state separately from ballots.
* [#5032](https://github.com/spacemeshos/go-spacemesh/pull/5032) Activeset data pruned from ballots.
* [#5035](https://github.com/spacemeshos/go-spacemesh/pull/5035) Fix possible nil pointer panic when node fails to persist
  nipost builder state.
* [#5079](https://github.com/spacemeshos/go-spacemesh/pull/5079) increase atx cache to 50 000 to reduce disk reads.
* [#5083](https://github.com/spacemeshos/go-spacemesh/pull/5083) Disable beacon protocol temporarily.

## v1.1.5

### Upgrade information

It is critical for most nodes in the network to use v1.1.5 when layer 20 000 starts. Starting from that layer
active set will not be gossipped together with proposals. That was the main network bottleneck in epoch 4.

### Features

* [#4969](https://github.com/spacemeshos/go-spacemesh/pull/4969) Nodes will also fetch from PoET 111 for round 3 if they
  were able to register to PoET 110.

### Improvements

* [#4965](https://github.com/spacemeshos/go-spacemesh/pull/4965) Updates to PoST:
  * Prevent errors when shutting down the node that can result in a crash
  * `postdata_metadata.json` is now updated atomically to prevent corruption of the file.
* [#4956](https://github.com/spacemeshos/go-spacemesh/pull/4956) Active set is will not be gossipped in every proposal.
  Active set usually contains list of atxs that targets current epoch. As the number of atxs grows this object grows as well.
* [#4993](https://github.com/spacemeshos/go-spacemesh/pull/4993) Drop proposals after generating a block. This limits
  growth of the state.

## v1.1.4

### Upgrade information

### Highlights

### Features

* [#4765](https://github.com/spacemeshos/go-spacemesh/pull/4765) hare 3 consensus protocol.

Replacement for original version of hare. Won't be enabled on mainnet for now.
Otherwise protocol uses significantly less traffic (at least x20), and will allow
to set lower expected latency in the network, eventually reducing layer time.

### Improvements

* [#4879](https://github.com/spacemeshos/go-spacemesh/pull/4879) Makes majority calculation weighted for optimistic filtering.
The network will start using the new algorithm at layer 18_000 (2023-09-14 20:00:00 +0000 UTC)
* [#4923](https://github.com/spacemeshos/go-spacemesh/pull/4923) Faster ballot eligibility validation. Improves sync speed.
* [#4934](https://github.com/spacemeshos/go-spacemesh/pull/4934) Ensure state is synced before participating in tortoise
  consensus.
* [#4939](https://github.com/spacemeshos/go-spacemesh/pull/4939) Make sure to fetch data from peers that are already connected.
* [#4936](https://github.com/spacemeshos/go-spacemesh/pull/4936) Use correct hare active set after node was synced.
  Otherwise applied layer may lag slightly behind the rest.

## v1.1.2

### Upgrade information

Legacy discovery protocol was removed in [#4836](https://github.com/spacemeshos/go-spacemesh/pull/4836).
Config option and flag `p2p-disable-legacy-discovery` is noop, and will be completely removed in future versions.

### Highlights

With [#4893](https://github.com/spacemeshos/go-spacemesh/pull/4893) Nodes are given more time to publish an ATX
Nodes still need to publish an ATX before the new PoET round starts (within 12h on mainnet) to make it into the
next PoET round, but if they miss that deadline they will now continue to publish an ATX to receive rewards for
the upcoming epoch and skip one after that.

### Features

* [#4845](https://github.com/spacemeshos/go-spacemesh/pull/4845) API to fetch opened connections.

> grpcurl -plaintext 127.0.0.1:9093 spacemesh.v1.AdminService.PeerInfoStream

```json
{
  "id": "12D3KooWEcgADBR4zHirw7YAt6nUtCNhbPWkB2fnHAemnG5cGf2n",
  "connections": [
    {
      "address": "/ip4/46.4.81.145/tcp/5001",
      "uptime": "1359.186975782s",
      "outbound": true
    }
  ]
}
{
  "id": "12D3KooWHK5m83sNj2eNMJMGAngcS9gBja27ho83t79Q2CD4iRjQ",
  "connections": [
    {
      "address": "/ip4/34.86.244.124/tcp/5000",
      "uptime": "1108.414456262s",
      "outbound": true
    }
  ],
  "tags": [
    "bootnode"
  ]
}
```

* [4795](https://github.com/spacemeshos/go-spacemesh/pull/4795) p2p: add ip4/ip6 blocklists

Doesn't affect direct peers. In order to disable:

```json
{
  "p2p": {
    "ip4-blocklist": [],
    "ip6-blocklist": []
  }
}
```

### Improvements

* [#4882](https://github.com/spacemeshos/go-spacemesh/pull/4882) Increase cache size and parametrize datastore.
* [#4887](https://github.com/spacemeshos/go-spacemesh/pull/4887) Fixed crashes on API call.
* [#4871](https://github.com/spacemeshos/go-spacemesh/pull/4871) Add jitter to spread out requests to get poet proof and
  submit challenge
* [#4988](https://github.com/spacemeshos/go-spacemesh/pull/4988) Improve logging around communication with PoET services<|MERGE_RESOLUTION|>--- conflicted
+++ resolved
@@ -104,24 +104,17 @@
 
 ### Improvements
 
-<<<<<<< HEAD
 * [#5562](https://github.com/spacemeshos/go-spacemesh/pull/5562) Add streaming mode for fetcher. This should lessen
   GC pressure during sync
-* [#5564](https://github.com/spacemeshos/go-spacemesh/pull/5564) Use decaying tags for fetch peers. This prevents
-  libp2p's Connection Manager from breaking sync.
-=======
->>>>>>> 1a65b414
 * [#5418](https://github.com/spacemeshos/go-spacemesh/pull/5418) Add `grpc-post-listener` to separate post service from
   `grpc-private-listener` and not require mTLS for the post service.
-* [#5465](https://github.com/spacemeshos/go-spacemesh/pull/5465)
-  Add an option to cache SQL query results. This is useful for nodes with high peer counts.
-
   If you are not using a remote post service you do not need to adjust anything. If you are using a remote setup
   make sure your post service now connects to `grpc-post-listener` instead of `grpc-private-listener`. If you are
   connecting to a remote post service over the internet we strongly recommend using mTLS via `grpc-tls-listener`.
+* [#5465](https://github.com/spacemeshos/go-spacemesh/pull/5465)
+  Add an option to cache SQL query results. This is useful for nodes with high peer counts.
 * [#5601](https://github.com/spacemeshos/go-spacemesh/pull/5601) measure latency from all requests in sync
   This improves peers selection logic, mainly to prevent asking slow peers for collection of atxs, which often blocks sync.
-
 * [5602](https://github.com/spacemeshos/go-spacemesh/pull/5602) Optimize client side of fetcher to avoid encoding when
   not needed.
 
@@ -225,7 +218,6 @@
 
 ### Improvements
 
->>>>>>> origin/develop
 * [#5467](https://github.com/spacemeshos/go-spacemesh/pull/5467)
   Fix a bug that could cause ATX sync to stall because of exhausted limit of concurrent requests for dependencies.
   Fetching dependencies of an ATX is not limited anymore.
