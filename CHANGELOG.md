--- conflicted
+++ resolved
@@ -145,13 +145,6 @@
   If a node finds a proof invalid, it will report it to the network by
   creating a malfeasance proof. The malicious node will then be blacklisted by the network.
 
-<<<<<<< HEAD
-* [#5586](https://github.com/spacemeshos/go-spacemesh/pull/5586)
-  Do not try to publish proofs for malicious ATXs during sync.
-
-  Publishing is blocked during sync because `Syncer::ListenToATXGossip()` returns false, and thus every malicious ATX being
-  synced was causing an error resulting in an interruption of sync.
-
 * [#5592](https://gihtub.com/spacemeshos/go-spacemesh/pull/5592)
   Extend node with option to have multiple PoST services connect. This allows users to run multiple PoST services,
   without the need to run multiple nodes. A node can now manage multiple identities and will manage the lifecycle of
@@ -159,8 +152,6 @@
   To collect rewards for every identity, the associated PoST service must be running and connected to the node during
   the cyclegap set in the node's configuration.
 
-=======
->>>>>>> d5a5428f
 ### Features
 
 ### Improvements
