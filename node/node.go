--- conflicted
+++ resolved
@@ -1115,12 +1115,6 @@
 		app.jsonAPIService.StartService(ctx, public...)
 	}
 	if app.grpcPublicService != nil {
-<<<<<<< HEAD
-		<-app.grpcPublicService.Start()
-	}
-	if app.grpcPrivateService != nil {
-		<-app.grpcPrivateService.Start()
-=======
 		if err := app.grpcPublicService.Start(); err != nil {
 			return err
 		}
@@ -1129,7 +1123,6 @@
 		if err := app.grpcPrivateService.Start(); err != nil {
 			return err
 		}
->>>>>>> b23bc526
 	}
 	return nil
 }
