package hare

import (
	"context"
	"errors"
	"math/rand"
	"testing"
	"time"

	"github.com/spacemeshos/go-spacemesh/common/types"
	"github.com/spacemeshos/go-spacemesh/common/util"
	"github.com/spacemeshos/go-spacemesh/hare/config"
	"github.com/spacemeshos/go-spacemesh/log"
	"github.com/spacemeshos/go-spacemesh/p2p/service"
	"github.com/spacemeshos/go-spacemesh/priorityq"
	"github.com/spacemeshos/go-spacemesh/signing"
	"github.com/stretchr/testify/require"
)

type HareWrapper struct {
	totalCP     uint32
	termination util.Closer
	lCh         []chan types.LayerID
	hare        []*Hare
	initialSets []*Set // all initial sets
	outputs     map[types.LayerID][]*Set
	name        string
}

func newHareWrapper(totalCp uint32) *HareWrapper {
	hs := new(HareWrapper)
	hs.lCh = make([]chan types.LayerID, 0)
	hs.totalCP = totalCp
	hs.termination = util.NewCloser()
	hs.outputs = make(map[types.LayerID][]*Set, 0)

	return hs
}

func (his *HareWrapper) fill(set *Set, begin int, end int) {
	for i := begin; i <= end; i++ {
		his.initialSets[i] = set
	}
}

func (his *HareWrapper) waitForTermination() {
	for {
		count := 0
		for _, p := range his.hare {
			for i := types.GetEffectiveGenesis().Add(1); !i.After(types.GetEffectiveGenesis().Add(his.totalCP)); i = i.Add(1) {
				blks, _ := p.GetResult(i)
				if len(blks) > 0 {
					count++
				}
			}
		}

		if count == int(his.totalCP)*len(his.hare) {
			break
		}

		time.Sleep(300 * time.Millisecond)
	}

	log.Info("Terminating. Validating outputs")

	for _, p := range his.hare {
		for i := types.GetEffectiveGenesis().Add(1); !i.After(types.GetEffectiveGenesis().Add(his.totalCP)); i = i.Add(1) {
			s := NewEmptySet(10)
			blks, _ := p.GetResult(i)
			for _, b := range blks {
				s.Add(b)
			}
			his.outputs[i] = append(his.outputs[i], s)
		}
	}

	his.termination.Close()
}

func (his *HareWrapper) WaitForTimedTermination(t *testing.T, timeout time.Duration) {
	timer := time.After(timeout)
	go his.waitForTermination()
	total := types.NewLayerID(his.totalCP)
	select {
	case <-timer:
		t.Fatal("Timeout")
		return
	case <-his.termination.CloseChannel():
		for i := types.NewLayerID(1); !i.After(total); i = i.Add(1) {
			his.checkResult(t, i)
		}
		return
	}
}

func (his *HareWrapper) checkResult(t *testing.T, id types.LayerID) {
	// check consistency
	out := his.outputs[id]
	for i := 0; i < len(out)-1; i++ {
		if !out[i].Equals(out[i+1]) {
			t.Errorf("Consistency check failed: Expected: %v Actual: %v", out[i], out[i+1])
		}
	}
}

type p2pManipulator struct {
	nd           *service.Node
	stalledLayer types.LayerID
	err          error
}

func (m *p2pManipulator) RegisterGossipProtocol(protocol string, prio priorityq.Priority) chan service.GossipMessage {
	ch := m.nd.RegisterGossipProtocol(protocol, prio)
	wch := make(chan service.GossipMessage)

	go func() {
		for {
			x := <-ch
			wch <- x
		}
	}()

	return wch
}

func (m *p2pManipulator) Broadcast(ctx context.Context, protocol string, payload []byte) error {
	msg, _ := MessageFromBuffer(payload)
	if msg.InnerMsg.InstanceID == m.stalledLayer && msg.InnerMsg.K < 8 && msg.InnerMsg.K != -1 {
		log.Warning("Not broadcasting in manipulator")
		return m.err
	}

	e := m.nd.Broadcast(ctx, protocol, payload)
	return e
}

type trueOracle struct {
}

func (trueOracle) Register(bool, string) {
}

func (trueOracle) Unregister(bool, string) {
}

func (trueOracle) Validate(context.Context, types.LayerID, int32, int, types.NodeID, []byte, uint16) (bool, error) {
	return true, nil
}

func (trueOracle) CalcEligibility(context.Context, types.LayerID, int32, int, types.NodeID, []byte) (uint16, error) {
	return 1, nil
}

func (trueOracle) Proof(context.Context, types.LayerID, int32) ([]byte, error) {
	x := make([]byte, 100)
	return x, nil
}

func (trueOracle) IsIdentityActiveOnConsensusView(context.Context, string, types.LayerID) (bool, error) {
	return true, nil
}

// Test - runs a single CP for more than one iteration
func Test_consensusIterations(t *testing.T) {
	test := newConsensusTest()

	totalNodes := 20
	cfg := config.Config{N: totalNodes, F: totalNodes/2 - 1, RoundDuration: 1, ExpectedLeaders: 5, LimitIterations: 1000, LimitConcurrent: 100}
	sim := service.NewSimulator()
	test.initialSets = make([]*Set, totalNodes)
	set1 := NewSetFromValues(value1)
	test.fill(set1, 0, totalNodes-1)
	test.honestSets = []*Set{set1}
	oracle := &trueOracle{}
	i := 0
	creationFunc := func() {
		s := sim.NewNode()
		p2pm := &p2pManipulator{nd: s, stalledLayer: types.NewLayerID(1), err: errors.New("fake err")}
		proc := createConsensusProcess(true, cfg, oracle, p2pm, test.initialSets[i], types.NewLayerID(1), t.Name())
		test.procs = append(test.procs, proc)
		i++
	}
	test.Create(totalNodes, creationFunc)
	test.Start()
	test.WaitForTimedTermination(t, 30*time.Second)
}

func isSynced(context.Context) bool {
	return true
}

type mockIdentityP struct {
	nid types.NodeID
}

func (m *mockIdentityP) GetIdentity(string) (types.NodeID, error) {
	return m.nid, nil
}

func buildSet() []types.BlockID {
	rng := rand.New(rand.NewSource(0))
	s := make([]types.BlockID, 200, 200)
	for i := uint64(0); i < 200; i++ {
		s = append(s, newRandBlockID(rng))
	}
	return s
}

func newRandBlockID(rng *rand.Rand) (id types.BlockID) {
	_, err := rng.Read(id[:])
	if err != nil {
		panic(err)
	}
	return id
}

type mockBlockProvider struct {
}

func (mbp *mockBlockProvider) HandleValidatedLayer(context.Context, types.LayerID, []types.BlockID) {
}

func (mbp *mockBlockProvider) InvalidateLayer(context.Context, types.LayerID) {
}

func (mbp *mockBlockProvider) RecordCoinflip(context.Context, types.LayerID, bool) {
}

func (mbp *mockBlockProvider) LayerBlockIds(types.LayerID) ([]types.BlockID, error) {
	return buildSet(), nil
}

func createMaatuf(tcfg config.Config, layersCh chan types.LayerID, p2p NetworkService, rolacle Rolacle, name string) *Hare {
	ed := signing.NewEdSigner()
	pub := ed.PublicKey()
	_, vrfPub, err := signing.NewVRFSigner(ed.Sign(pub.Bytes()))
	if err != nil {
		panic("failed to create vrf signer")
	}
	nodeID := types.NodeID{Key: pub.String(), VRFPublicKey: vrfPub}
<<<<<<< HEAD
	hare := New(tcfg, p2p, ed, nodeID, isSynced, &mockBlockProvider{}, rolacle, 10, &mockIdentityP{nid: nodeID},
		&MockStateQuerier{true, nil}, layersCh, log.NewDefault(name+"_"+ed.PublicKey().ShortString()))
=======
	hare := New(tcfg, p2p, ed, nodeID, validateBlock, isSynced, &mockBlockProvider{}, rolacle, 10, &mockIdentityP{nid: nodeID},
		&MockStateQuerier{true, nil}, layersCh, log.AppLog.WithName(name+"_"+ed.PublicKey().ShortString()))
>>>>>>> 1455be64

	return hare
}

// Test - run multiple CPs simultaneously
func Test_multipleCPs(t *testing.T) {
	types.SetLayersPerEpoch(4)
	r := require.New(t)
	totalCp := uint32(3)
	test := newHareWrapper(totalCp)
	totalNodes := 20
	cfg := config.Config{N: totalNodes, F: totalNodes/2 - 1, RoundDuration: 5, ExpectedLeaders: 5, LimitIterations: 1000, LimitConcurrent: 100}
	sim := service.NewSimulator()
	test.initialSets = make([]*Set, totalNodes)
	oracle := &trueOracle{}
	for i := 0; i < totalNodes; i++ {
		s := sim.NewNode()
		// p2pm := &p2pManipulator{nd: s, err: errors.New("fake err")}
		test.lCh = append(test.lCh, make(chan types.LayerID, 1))
		h := createMaatuf(cfg, test.lCh[i], s, oracle, t.Name())
		test.hare = append(test.hare, h)
		e := h.Start(context.TODO())
		r.NoError(e)
	}

	go func() {
<<<<<<< HEAD
		for j := types.GetEffectiveGenesis() + 1; j <= types.GetEffectiveGenesis()+types.LayerID(totalCp); j++ {
=======
		for j := types.GetEffectiveGenesis().Add(1); !j.After(types.GetEffectiveGenesis().Add(totalCp)); j = j.Add(1) {
>>>>>>> 1455be64
			log.Info("sending for layer %v", j)
			for i := 0; i < len(test.lCh); i++ {
				log.Info("sending for instance %v", i)
				test.lCh[i] <- j
			}
			time.Sleep(250 * time.Millisecond)
		}
	}()

	test.WaitForTimedTermination(t, 60*time.Second)
}

// Test - run multiple CPs where one of them runs more than one iteration
func Test_multipleCPsAndIterations(t *testing.T) {
	r := require.New(t)
	totalCp := uint32(4)
	test := newHareWrapper(totalCp)
	totalNodes := 20
	cfg := config.Config{N: totalNodes, F: totalNodes/2 - 1, RoundDuration: 3, ExpectedLeaders: 5, LimitIterations: 1000, LimitConcurrent: 100}
	sim := service.NewSimulator()
	test.initialSets = make([]*Set, totalNodes)
	oracle := &trueOracle{}
	for i := 0; i < totalNodes; i++ {
		s := sim.NewNode()
		mp2p := &p2pManipulator{nd: s, stalledLayer: types.NewLayerID(1), err: errors.New("fake err")}
		test.lCh = append(test.lCh, make(chan types.LayerID, 1))
		h := createMaatuf(cfg, test.lCh[i], mp2p, oracle, t.Name())
		test.hare = append(test.hare, h)
		e := h.Start(context.TODO())
		r.NoError(e)
	}

	go func() {
		for j := types.GetEffectiveGenesis().Add(1); !j.After(types.GetEffectiveGenesis().Add(totalCp)); j = j.Add(1) {
			log.Info("sending for layer %v", j)
			for i := 0; i < len(test.lCh); i++ {
				log.Info("sending for instance %v", i)
				test.lCh[i] <- j
			}
			time.Sleep(500 * time.Millisecond)
		}
	}()

	test.WaitForTimedTermination(t, 50*time.Second)
}<|MERGE_RESOLUTION|>--- conflicted
+++ resolved
@@ -239,13 +239,8 @@
 		panic("failed to create vrf signer")
 	}
 	nodeID := types.NodeID{Key: pub.String(), VRFPublicKey: vrfPub}
-<<<<<<< HEAD
 	hare := New(tcfg, p2p, ed, nodeID, isSynced, &mockBlockProvider{}, rolacle, 10, &mockIdentityP{nid: nodeID},
-		&MockStateQuerier{true, nil}, layersCh, log.NewDefault(name+"_"+ed.PublicKey().ShortString()))
-=======
-	hare := New(tcfg, p2p, ed, nodeID, validateBlock, isSynced, &mockBlockProvider{}, rolacle, 10, &mockIdentityP{nid: nodeID},
 		&MockStateQuerier{true, nil}, layersCh, log.AppLog.WithName(name+"_"+ed.PublicKey().ShortString()))
->>>>>>> 1455be64
 
 	return hare
 }
@@ -272,11 +267,7 @@
 	}
 
 	go func() {
-<<<<<<< HEAD
-		for j := types.GetEffectiveGenesis() + 1; j <= types.GetEffectiveGenesis()+types.LayerID(totalCp); j++ {
-=======
 		for j := types.GetEffectiveGenesis().Add(1); !j.After(types.GetEffectiveGenesis().Add(totalCp)); j = j.Add(1) {
->>>>>>> 1455be64
 			log.Info("sending for layer %v", j)
 			for i := 0; i < len(test.lCh); i++ {
 				log.Info("sending for instance %v", i)
