--- conflicted
+++ resolved
@@ -38,18 +38,12 @@
 }
 
 type meshProvider interface {
-<<<<<<< HEAD
 	// LayerBlockIds returns the block IDs stored for a layer
-=======
->>>>>>> c895993c
 	LayerBlockIds(layerID types.LayerID) ([]types.BlockID, error)
 	// HandleValidatedLayer receives Hare output when it succeeds
 	HandleValidatedLayer(ctx context.Context, validatedLayer types.LayerID, layer []types.BlockID)
-<<<<<<< HEAD
 	// InvalidateLayer receives the signal that Hare failed for a layer
 	InvalidateLayer(ctx context.Context, layerID types.LayerID)
-=======
->>>>>>> c895993c
 	// RecordCoinflip records the weak coinflip result for a layer
 	RecordCoinflip(ctx context.Context, layerID types.LayerID, coinflip bool)
 }
@@ -67,11 +61,7 @@
 
 	sign Signer
 
-<<<<<<< HEAD
 	mesh    meshProvider
-=======
-	msh     meshProvider
->>>>>>> c895993c
 	rolacle Rolacle
 
 	networkDelta time.Duration
@@ -93,7 +83,6 @@
 }
 
 // New returns a new Hare struct.
-<<<<<<< HEAD
 func New(
 	conf config.Config,
 	p2p NetworkService,
@@ -108,12 +97,6 @@
 	beginLayer chan types.LayerID,
 	logger log.Log,
 ) *Hare {
-=======
-func New(conf config.Config, p2p NetworkService, sign Signer, nid types.NodeID, validate outputValidationFunc,
-	syncState syncStateFunc, obp meshProvider, rolacle Rolacle,
-	layersPerEpoch uint16, idProvider identityProvider, stateQ StateQuerier,
-	beginLayer chan types.LayerID, logger log.Log) *Hare {
->>>>>>> c895993c
 	h := new(Hare)
 
 	h.Closer = NewCloser()
@@ -125,12 +108,8 @@
 	ev := newEligibilityValidator(rolacle, layersPerEpoch, idProvider, conf.N, conf.ExpectedLeaders, logger)
 	h.broker = newBroker(p2p, ev, stateQ, syncState, layersPerEpoch, conf.LimitConcurrent, h.Closer, logger)
 	h.sign = sign
-<<<<<<< HEAD
 
 	h.mesh = mesh
-=======
-	h.msh = obp
->>>>>>> c895993c
 	h.rolacle = rolacle
 
 	h.networkDelta = time.Duration(conf.WakeupDelta) * time.Second
@@ -143,10 +122,6 @@
 		return newConsensusProcess(conf, instanceId, s, oracle, stateQ, layersPerEpoch, signing, nid, p2p, terminationReport, ev, logger)
 	}
 
-<<<<<<< HEAD
-=======
-	h.validate = validate
->>>>>>> c895993c
 	h.nid = nid
 
 	return h
@@ -197,12 +172,8 @@
 	}
 
 	id := output.ID()
-<<<<<<< HEAD
 	h.mesh.HandleValidatedLayer(ctx, types.LayerID(id), blocks)
 
-=======
-	h.msh.HandleValidatedLayer(ctx, types.LayerID(id), blocks)
->>>>>>> c895993c
 	if h.outOfBufferRange(id) {
 		return ErrTooLate
 	}
@@ -334,33 +305,20 @@
 		select {
 		case out := <-h.outputChan:
 			layerID := types.LayerID(out.ID())
-<<<<<<< HEAD
-
-			// collect coinflip, regardless of success
-			// TODO: this is a stub, to be replaced when https://github.com/spacemeshos/go-spacemesh/pull/2393 is merged
-			coin := layerID.Bytes()[0]^byte(1) == byte(1)
-			h.WithContext(ctx).With().Info("recording weak coinflip result for layer",
-				layerID,
-				log.Bool("coinflip", coin))
-			h.mesh.RecordCoinflip(ctx, layerID, coin)
-
-			if err := h.collectOutput(ctx, out); err != nil {
-				h.WithContext(ctx).With().Warning("error collecting output from hare", log.Err(err))
-=======
+
 			coin := out.Coinflip()
 			logger := h.WithContext(ctx).WithFields(layerID)
 
 			// collect coinflip, regardless of success
 			logger.With().Info("recording weak coinflip result for layer",
 				log.Bool("coinflip", coin))
-			h.msh.RecordCoinflip(ctx, layerID, coin)
+			h.mesh.RecordCoinflip(ctx, layerID, coin)
 
 			if out.Completed() { // CP completed, collect the output
 				logger.With().Info("collecting results for completed hare instance", layerID)
 				if err := h.collectOutput(ctx, out); err != nil {
 					logger.With().Warning("error collecting output from hare", log.Err(err))
 				}
->>>>>>> c895993c
 			}
 			if !out.Completed() {
 				// Notify the mesh that Hare failed
@@ -368,11 +326,7 @@
 				h.mesh.InvalidateLayer(ctx, layerID)
 			}
 			h.broker.Unregister(ctx, out.ID())
-<<<<<<< HEAD
-			h.WithContext(ctx).With().Info("number of consensus processes (after unregister)",
-=======
-			logger.With().Info("number of consensus processes (after -1)",
->>>>>>> c895993c
+			logger.With().Info("number of consensus processes (after unregister)",
 				log.Int32("count", atomic.AddInt32(&h.totalCPs, -1)))
 			metrics.TotalConsensusProcesses.With("layer", strconv.FormatUint(uint64(out.ID()), 10)).Add(-1)
 		case <-h.CloseChannel():
