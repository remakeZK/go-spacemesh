--- conflicted
+++ resolved
@@ -548,11 +548,7 @@
 			if err := stream.Send(&pb.GlobalStateStreamResponse{Datum: &pb.GlobalStateData{Datum: &pb.GlobalStateData_GlobalState{
 				GlobalState: &pb.GlobalStateHash{
 					RootHash: root.Bytes(),
-<<<<<<< HEAD
-					Layer:    &pb.LayerNumber{Number: uint32(layer.LayerID)},
-=======
 					Layer:    &pb.LayerNumber{Number: layer.Layer.Index().Uint32()},
->>>>>>> 1455be64
 				},
 			}}}); err != nil {
 				return err
