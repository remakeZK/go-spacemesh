--- conflicted
+++ resolved
@@ -1,6 +1,8 @@
 package wallet
 
 import (
+	"bytes"
+
 	"github.com/oasisprotocol/curve25519-voi/primitives/ed25519"
 	"github.com/spacemeshos/go-scale"
 
@@ -12,14 +14,6 @@
 	"github.com/spacemeshos/go-spacemesh/signing"
 )
 
-<<<<<<< HEAD
-const (
-	// TotalGasSpawn is a fixed amount of gas for spawn.
-	TotalGasSpawn = wallet.TotalGasSpawn
-	// TotalGasSpend is a fixed amount of gas for spend.
-	TotalGasSpend = wallet.TotalGasSpend
-)
-=======
 func encode(fields ...scale.Encodable) []byte {
 	buf := bytes.NewBuffer(nil)
 	encoder := scale.NewEncoder(buf)
@@ -31,7 +25,6 @@
 	}
 	return buf.Bytes()
 }
->>>>>>> 51705669
 
 // SelfSpawn creates a self-spawn transaction.
 func SelfSpawn(pk signing.PrivateKey, nonce core.Nonce, opts ...sdk.Opt) []byte {
