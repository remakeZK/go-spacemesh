package mesh

import (
	"context"
	"math/big"
	"testing"
	"time"

	"github.com/spacemeshos/go-spacemesh/common/types"
	"github.com/spacemeshos/go-spacemesh/database"
	"github.com/spacemeshos/go-spacemesh/log"
	"github.com/spacemeshos/go-spacemesh/rand"
	"github.com/spacemeshos/go-spacemesh/signing"
	"github.com/stretchr/testify/assert"
	"github.com/stretchr/testify/require"
)

type ContextualValidityMock struct {
}

func (m *ContextualValidityMock) Has([]byte) (bool, error) {
	return true, nil
}

func (m *ContextualValidityMock) NewBatch() database.Batch {
	panic("implement me")
}

func (m *ContextualValidityMock) Find([]byte) database.Iterator {
	panic("implement me")
}

func (m *ContextualValidityMock) Put([]byte, []byte) error {
	return nil
}

func (m *ContextualValidityMock) Get([]byte) (value []byte, err error) {
	return constTrue, nil
}

func (m *ContextualValidityMock) Delete([]byte) error {
	return nil
}

func (m *ContextualValidityMock) Close() {

}

type MeshValidatorMock struct {
	mdb *DB
}

func (m *MeshValidatorMock) Persist(context.Context) error {
	return nil
}

func (m *MeshValidatorMock) LatestComplete() types.LayerID {
	panic("implement me")
}

func (m *MeshValidatorMock) HandleIncomingLayer(_ context.Context, layerID types.LayerID) (types.LayerID, types.LayerID, bool) {
	return layerID.Sub(1), layerID, false
}

func (m *MeshValidatorMock) HandleLateBlocks(_ context.Context, bl []*types.Block) (types.LayerID, types.LayerID) {
	return bl[0].Layer().Sub(1), bl[0].Layer()
}

type MockState struct{}

func (MockState) ValidateAndAddTxToPool(*types.Transaction) error {
	panic("implement me")
}

func (MockState) LoadState(types.LayerID) error {
	panic("implement me")
}

func (MockState) GetStateRoot() types.Hash32 {
	return [32]byte{}
}

func (MockState) ValidateNonceAndBalance(*types.Transaction) error {
	panic("implement me")
}

func (MockState) GetLayerApplied(types.TransactionID) *types.LayerID {
	panic("implement me")
}

func (MockState) ApplyTransactions(types.LayerID, []*types.Transaction) (int, error) {
	return 0, nil
}

func (MockState) ApplyRewards(types.LayerID, []types.Address, *big.Int) {
}

func (MockState) AddressExists(types.Address) bool {
	return true
}

func (MockState) GetAllAccounts() (*types.MultipleAccountsState, error) {
	panic("implement me")
}

func (MockState) GetLayerStateRoot(types.LayerID) (types.Hash32, error) {
	panic("implement me")
}

func (MockState) GetBalance(types.Address) uint64 {
	panic("implement me")
}

func (MockState) GetNonce(types.Address) uint64 {
	panic("implement me")
}

type MockTxMemPool struct {
	db map[types.TransactionID]*types.Transaction
}

func newMockTxMemPool() *MockTxMemPool {
	return &MockTxMemPool{
		db: make(map[types.TransactionID]*types.Transaction),
	}
}

func (m *MockTxMemPool) Get(ID types.TransactionID) (*types.Transaction, error) {
	return m.db[ID], nil
}

func (m *MockTxMemPool) Put(ID types.TransactionID, t *types.Transaction) {
	m.db[ID] = t
}

func (MockTxMemPool) Invalidate(types.TransactionID) {

}

func getMesh(id string) *Mesh {
	lg := log.AppLog.WithName(id)
	mmdb := NewMemMeshDB(lg)
	return NewMesh(mmdb, NewAtxDbMock(), ConfigTst(), &MeshValidatorMock{mdb: mmdb}, newMockTxMemPool(), &MockState{}, lg)
}

<<<<<<< HEAD
func TestLayers_AddBlock(t *testing.T) {
	layers := getMesh("t1")
	defer layers.Close()

	block1 := types.NewExistingBlock(types.NewLayerID(1), []byte("data1"), nil)
	block2 := types.NewExistingBlock(types.NewLayerID(2), []byte("data2"), nil)
	block3 := types.NewExistingBlock(types.NewLayerID(3), []byte("data3"), nil)

	addTransactionsWithFee(t, layers.DB, block1, 4, rand.Int63n(100))

	err := layers.AddBlock(block1)
	assert.NoError(t, err)
	err = layers.AddBlock(block2)
	assert.NoError(t, err)
	err = layers.AddBlock(block3)
	assert.NoError(t, err)

	rBlock2, err := layers.GetBlock(block2.ID())
	assert.NoError(t, err)

	rBlock1, err := layers.GetBlock(block1.ID())
	assert.NoError(t, err)

	assert.True(t, len(rBlock1.TxIDs) == len(block1.TxIDs), "block content was wrong")
	assert.True(t, bytes.Compare(rBlock2.MiniBlock.Data, []byte("data2")) == 0, "block content was wrong")
	//assert.True(t, len(*rBlock1.ActiveSet) == len(*block1.ActiveSet))
}

func addLayer(id types.LayerID, layerSize int, msh *Mesh) *types.Layer {
	for i := 0; i < layerSize; i++ {
		block1 := types.NewExistingBlock(id, []byte(rand.String(8)), nil)
		block1.Initialize()

		err := msh.AddBlock(block1)
		_ = msh.contextualValidity.Put(block1.ID().Bytes(), []byte{1})
		if err != nil {
			panic("cannot add data to test")
		}
=======
func addLayer(r *require.Assertions, id types.LayerID, layerSize int, msh *Mesh) *types.Layer {
	for i := 0; i < layerSize; i++ {
		txIDs, _ := addManyTXsToPool(r, msh, 4)
		block := types.NewExistingBlock(id, []byte(rand.String(8)), txIDs)
		block.Initialize()
		err := msh.AddBlockWithTxs(context.TODO(), block)
		r.NoError(err, "cannot add data to test")
		msh.contextualValidity.Put(block.ID().Bytes(), []byte{1})
>>>>>>> 239067ba
	}
	l, err := msh.GetLayer(id)
	r.NoError(err, "cant get a layer we've just created")
	return l
}

func TestMesh_AddLayerGetLayer(t *testing.T) {
	r := require.New(t)
	msh := getMesh("t2")
	defer msh.Close()

	id := types.NewLayerID(1)
	_, err := msh.GetLayer(id)
	r.EqualError(err, database.ErrNotFound.Error())

	txIDs1, _ := addManyTXsToPool(r, msh, 4)
	txIDs2, _ := addManyTXsToPool(r, msh, 3)
	txIDs3, _ := addManyTXsToPool(r, msh, 6)
	r.NoError(msh.AddBlockWithTxs(context.TODO(), types.NewExistingBlock(id, []byte("data1"), txIDs1)))
	r.NoError(msh.AddBlockWithTxs(context.TODO(), types.NewExistingBlock(id, []byte("data2"), txIDs2)))
	r.NoError(msh.AddBlockWithTxs(context.TODO(), types.NewExistingBlock(id, []byte("data3"), txIDs3)))

	lyr, err := msh.GetLayer(id)
	r.NoError(err)
	r.Equal(id, lyr.Index())
	r.Equal(3, len(lyr.Blocks()))
}

<<<<<<< HEAD
func TestLayers_AddWrongLayer(t *testing.T) {
	layers := getMesh("t3")
	defer layers.Close()
	block1 := types.NewExistingBlock(types.NewLayerID(1), []byte("data data data1"), nil)
	block2 := types.NewExistingBlock(types.NewLayerID(2), []byte("data data data2"), nil)
	block3 := types.NewExistingBlock(types.NewLayerID(4), []byte("data data data3"), nil)
	l1 := types.NewExistingLayer(types.NewLayerID(1), []*types.Block{block1})
	err := layers.AddBlock(block1)
	assert.NoError(t, err)
	err = layers.SaveContextualValidity(block1.ID(), block1.LayerIndex, true)
	assert.NoError(t, err)
	layers.ValidateLayer(context.TODO(), l1.Index())
	l2 := types.NewExistingLayer(types.NewLayerID(2), []*types.Block{block2})
	err = layers.AddBlock(block2)
	assert.NoError(t, err)
	layers.ValidateLayer(context.TODO(), l2.Index())
	err = layers.AddBlock(block3)
	assert.NoError(t, err)
	_, err = layers.GetProcessedLayer(types.NewLayerID(1))
	assert.NoError(t, err)
	_, err = layers.GetProcessedLayer(types.NewLayerID(2))
	assert.NoError(t, err)
	_, err = layers.GetProcessedLayer(types.NewLayerID(4))
	assert.EqualError(t, err, "layer not verified yet")
}

func TestLayers_GetLayer(t *testing.T) {
	layers := getMesh("t4")
	defer layers.Close()
	block1 := types.NewExistingBlock(types.NewLayerID(1), []byte("data data data1"), nil)
	block2 := types.NewExistingBlock(types.NewLayerID(1), []byte("data data data2"), nil)
	block3 := types.NewExistingBlock(types.NewLayerID(1), []byte("data data data3"), nil)
	l1 := types.NewExistingLayer(types.NewLayerID(1), []*types.Block{block1})
	err := layers.AddBlock(block1)
	assert.NoError(t, err)
	layers.ValidateLayer(context.TODO(), l1.Index())
	l, err := layers.GetProcessedLayer(types.NewLayerID(0))
	err = layers.AddBlock(block2)
	assert.NoError(t, err)
	err = layers.AddBlock(block3)
=======
func TestMesh_ProcessedLayer(t *testing.T) {
	msh := getMesh("t6")
	defer msh.Close()
	msh.setProcessedLayer(types.NewLayerID(2), types.Hash32{})
	assert.Equal(t, types.NewLayerID(2), msh.ProcessedLayer())
	msh.setProcessedLayer(types.NewLayerID(3), types.Hash32{})
	assert.Equal(t, types.NewLayerID(3), msh.ProcessedLayer())
	msh.setProcessedLayer(types.NewLayerID(5), types.Hash32{})
	assert.Equal(t, types.NewLayerID(3), msh.ProcessedLayer())
	msh.setProcessedLayer(types.NewLayerID(4), types.Hash32{})
	assert.Equal(t, types.NewLayerID(4), msh.ProcessedLayer())
	msh.setProcessedLayer(types.NewLayerID(3), types.Hash32{})
	assert.Equal(t, types.NewLayerID(4), msh.ProcessedLayer())
}

func TestMesh_PersistProcessedLayer(t *testing.T) {
	msh := getMesh("persist_processed_layer")
	defer msh.Close()
	lyr := &ProcessedLayer{
		ID:   types.NewLayerID(3),
		Hash: types.CalcHash32([]byte("layer 3 hash")),
	}
	assert.NoError(t, msh.persistProcessedLayer(lyr))
	rLyr, err := msh.recoverProcessedLayer()
>>>>>>> 239067ba
	assert.NoError(t, err)
	assert.Equal(t, lyr, rLyr)
}

func TestMesh_LatestKnownLayer(t *testing.T) {
	msh := getMesh("t6")
	defer msh.Close()
	msh.setLatestLayer(types.NewLayerID(3))
	msh.setLatestLayer(types.NewLayerID(7))
	msh.setLatestLayer(types.NewLayerID(10))
	msh.setLatestLayer(types.NewLayerID(1))
	msh.setLatestLayer(types.NewLayerID(2))
	assert.Equal(t, types.NewLayerID(10), msh.LatestLayer(), "wrong layer")
}

func TestMesh_WakeUp(t *testing.T) {
	msh := getMesh("t1")
	defer msh.Close()

	r := require.New(t)
	txIDs1, _ := addManyTXsToPool(r, msh, 4)
	txIDs2, _ := addManyTXsToPool(r, msh, 3)
	block1 := types.NewExistingBlock(types.NewLayerID(1), []byte("data1"), txIDs1)
	block2 := types.NewExistingBlock(types.NewLayerID(2), []byte("data2"), txIDs2)

	assert.NoError(t, msh.AddBlockWithTxs(context.TODO(), block1))
	assert.NoError(t, msh.AddBlockWithTxs(context.TODO(), block2))

	rBlock2, err := msh.GetBlock(block2.ID())
	assert.NoError(t, err)
	assert.Equal(t, len(txIDs2), len(rBlock2.TxIDs), "block TX size was wrong")
	assert.Equal(t, block2.Data, rBlock2.MiniBlock.Data, "block content was wrong")

	rBlock1, err := msh.GetBlock(block1.ID())
	assert.NoError(t, err)
	assert.Equal(t, len(txIDs1), len(rBlock1.TxIDs), "block TX size was wrong")
	assert.Equal(t, block1.Data, rBlock1.MiniBlock.Data, "block content was wrong")

	recoveredMesh := NewMesh(msh.DB, NewAtxDbMock(), ConfigTst(), &MeshValidatorMock{mdb: msh.DB}, newMockTxMemPool(), &MockState{}, log.NewDefault(""))

	rBlock2, err = recoveredMesh.GetBlock(block2.ID())
	assert.NoError(t, err)
	assert.Equal(t, len(txIDs2), len(rBlock2.TxIDs), "block TX size was wrong")
	assert.Equal(t, block2.Data, rBlock2.MiniBlock.Data, "block content was wrong")

	rBlock1, err = recoveredMesh.GetBlock(block1.ID())
	assert.NoError(t, err)
	assert.Equal(t, len(txIDs1), len(rBlock1.TxIDs), "block TX size was wrong")
	assert.Equal(t, block1.Data, rBlock1.MiniBlock.Data, "block content was wrong")
}

func TestMesh_OrphanBlocks(t *testing.T) {
	msh := getMesh("t6")
	defer msh.Close()
	r := require.New(t)
	txIDs1, _ := addManyTXsToPool(r, msh, 4)
	txIDs2, _ := addManyTXsToPool(r, msh, 3)
	txIDs3, _ := addManyTXsToPool(r, msh, 6)
	txIDs4, _ := addManyTXsToPool(r, msh, 7)
	txIDs5, _ := addManyTXsToPool(r, msh, 3)
	block1 := types.NewExistingBlock(types.NewLayerID(1), []byte("data data data1"), txIDs1)
	block2 := types.NewExistingBlock(types.NewLayerID(1), []byte("data data data2"), txIDs2)
	block3 := types.NewExistingBlock(types.NewLayerID(2), []byte("data data data3"), txIDs3)
	block4 := types.NewExistingBlock(types.NewLayerID(2), []byte("data data data4"), txIDs4)
	block5 := types.NewExistingBlock(types.NewLayerID(3), []byte("data data data5"), txIDs5)
	block5.ForDiff = append(block5.ForDiff, block1.ID())
	block5.ForDiff = append(block5.ForDiff, block2.ID())
	block5.ForDiff = append(block5.ForDiff, block3.ID())
	block5.ForDiff = append(block5.ForDiff, block4.ID())
	assert.NoError(t, msh.AddBlockWithTxs(context.TODO(), block1))
	assert.NoError(t, msh.AddBlockWithTxs(context.TODO(), block2))
	assert.NoError(t, msh.AddBlockWithTxs(context.TODO(), block3))
	assert.NoError(t, msh.AddBlockWithTxs(context.TODO(), block4))
	arr, _ := msh.GetOrphanBlocksBefore(types.NewLayerID(3))
	assert.Equal(t, 4, len(arr), "wrong number of orphaned blocks")
	arr2, _ := msh.GetOrphanBlocksBefore(types.NewLayerID(2))
	assert.Equal(t, 2, len(arr2), "wrong number of orphaned blocks")
	assert.NoError(t, msh.AddBlockWithTxs(context.TODO(), block5))
	time.Sleep(1 * time.Second)
	arr3, _ := msh.GetOrphanBlocksBefore(types.NewLayerID(4))
	assert.Equal(t, 1, len(arr3), "wrong number of orphaned blocks")
}

func TestMesh_OrphanBlocksClearEmptyLayers(t *testing.T) {
	msh := getMesh("t6")
	defer msh.Close()
	r := require.New(t)
	txIDs1, _ := addManyTXsToPool(r, msh, 4)
	txIDs2, _ := addManyTXsToPool(r, msh, 3)
	txIDs3, _ := addManyTXsToPool(r, msh, 6)
	txIDs4, _ := addManyTXsToPool(r, msh, 7)
	txIDs5, _ := addManyTXsToPool(r, msh, 3)
	block1 := types.NewExistingBlock(types.NewLayerID(1), []byte("data data data1"), txIDs1)
	block2 := types.NewExistingBlock(types.NewLayerID(1), []byte("data data data2"), txIDs2)
	block3 := types.NewExistingBlock(types.NewLayerID(2), []byte("data data data3"), txIDs3)
	block4 := types.NewExistingBlock(types.NewLayerID(2), []byte("data data data4"), txIDs4)
	block5 := types.NewExistingBlock(types.NewLayerID(3), []byte("data data data5"), txIDs5)
	block5.ForDiff = append(block5.ForDiff, block1.ID())
	block5.ForDiff = append(block5.ForDiff, block2.ID())
	block5.ForDiff = append(block5.ForDiff, block3.ID())
	block5.ForDiff = append(block5.ForDiff, block4.ID())
	assert.NoError(t, msh.AddBlockWithTxs(context.TODO(), block1))
	assert.NoError(t, msh.AddBlockWithTxs(context.TODO(), block2))
	assert.NoError(t, msh.AddBlockWithTxs(context.TODO(), block3))
	assert.NoError(t, msh.AddBlockWithTxs(context.TODO(), block4))
	arr, _ := msh.GetOrphanBlocksBefore(types.NewLayerID(3))
	assert.Equal(t, 4, len(arr), "wrong number of orphaned blocks")
	arr2, _ := msh.GetOrphanBlocksBefore(types.NewLayerID(2))
	assert.Equal(t, 2, len(arr2), "wrong number of orphaned blocks")
	assert.NoError(t, msh.AddBlockWithTxs(context.TODO(), block5))
	assert.Equal(t, 1, len(msh.orphanBlocks))
}

func TestMesh_AddBlockWithTxs_PushTransactions_UpdateUnappliedTxs(t *testing.T) {
	r := require.New(t)

	msh := getMesh("mesh")

	state := &MockMapState{}
	msh.txProcessor = state

	layerID := types.GetEffectiveGenesis().Add(1)
	signer, origin := newSignerAndAddress(r, "origin")
	tx1 := addTxToMesh(r, msh, signer, 2468)
	tx2 := addTxToMesh(r, msh, signer, 2469)
	tx3 := addTxToMesh(r, msh, signer, 2470)
	tx4 := addTxToMesh(r, msh, signer, 2471)
	tx5 := addTxToMesh(r, msh, signer, 2472)
	addBlockWithTxs(r, msh, layerID, true, tx1, tx2)
	addBlockWithTxs(r, msh, layerID, true, tx2, tx3, tx4)
	addBlockWithTxs(r, msh, layerID, false, tx4, tx5)
	addBlockWithTxs(r, msh, layerID, false, tx5)

	txns := getTxns(r, msh.DB, origin)
	r.Len(txns, 5)
	for i := 0; i < 5; i++ {
		r.Equal(2468+i, int(txns[i].Nonce))
		r.Equal(111, int(txns[i].TotalAmount))
	}

	msh.pushLayersToState(context.TODO(), types.GetEffectiveGenesis().Add(1), types.GetEffectiveGenesis().Add(2))
	r.Equal(4, len(state.Txs))

	r.ElementsMatch(GetTransactionIds(tx5), GetTransactionIds(state.Pool...))

	txns = getTxns(r, msh.DB, origin)
	r.Empty(txns)
}

func TestMesh_AddBlockWithTxs_PushTransactions_getInvalidBlocksByHare(t *testing.T) {
	r := require.New(t)

	msh := getMesh("mesh")

	state := &MockMapState{}
	msh.txProcessor = state

	layerID := types.NewLayerID(1)
	signer, _ := newSignerAndAddress(r, "origin")
	tx1 := addTxToMesh(r, msh, signer, 2468)
	tx2 := addTxToMesh(r, msh, signer, 2469)
	tx3 := addTxToMesh(r, msh, signer, 2470)
	tx4 := addTxToMesh(r, msh, signer, 2471)
	tx5 := addTxToMesh(r, msh, signer, 2472)
	var blocks []*types.Block
	blocks = append(blocks, addBlockWithTxs(r, msh, layerID, true, tx1, tx2))
	blocks = append(blocks, addBlockWithTxs(r, msh, layerID, true, tx2, tx3, tx4))
	blocks = append(blocks, addBlockWithTxs(r, msh, layerID, true, tx4, tx5))
	hareBlocks := blocks[:2]
	invalid := msh.getInvalidBlocksByHare(context.TODO(), types.NewExistingLayer(layerID, hareBlocks))
	r.ElementsMatch(blocks[2:], invalid)

	msh.reInsertTxsToPool(hareBlocks, invalid, layerID)
	r.ElementsMatch(GetTransactionIds(tx5), GetTransactionIds(state.Pool...))
}

func TestMesh_ExtractUniqueOrderedTransactions(t *testing.T) {
	r := require.New(t)

	msh := getMesh("t2")
	defer msh.Close()
	layerID := types.NewLayerID(1)
	signer, _ := newSignerAndAddress(r, "origin")
	tx1 := addTxToMesh(r, msh, signer, 2468)
	tx2 := addTxToMesh(r, msh, signer, 2469)
	tx3 := addTxToMesh(r, msh, signer, 2470)
	tx4 := addTxToMesh(r, msh, signer, 2471)
	addBlockWithTxs(r, msh, layerID, true, tx1, tx2)
	addBlockWithTxs(r, msh, layerID, true, tx2, tx3, tx4)
	addBlockWithTxs(r, msh, layerID, false, tx4)
	l, err := msh.GetLayer(layerID)
	r.NoError(err)

	validBlocks := msh.extractUniqueOrderedTransactions(l)

	r.ElementsMatch(GetTransactionIds(tx1, tx2, tx3, tx4), GetTransactionIds(validBlocks...))
}

func TestMesh_persistLayerHashes(t *testing.T) {
	r := require.New(t)
	msh := getMesh("persistLayerHashes")
	defer msh.Close()

	// test first layer hash
	l := addLayer(r, types.GetEffectiveGenesis(), 5, msh)
	msh.persistLayerHashes(l)
	wantedHash := types.CalcAggregateHash32(types.Hash32{}, l.Hash().Bytes())
	actualHash, err := msh.getRunningLayerHash(types.GetEffectiveGenesis())
	assert.NoError(t, err)

	assert.Equal(t, wantedHash, actualHash)

	l2 := addLayer(r, types.GetEffectiveGenesis().Add(1), 5, msh)
	msh.persistLayerHashes(l2)
	secondWantedHash := types.CalcAggregateHash32(wantedHash, l2.Hash().Bytes())
	actualHash2, err := msh.getRunningLayerHash(types.GetEffectiveGenesis().Add(1))
	assert.NoError(t, err)
	assert.Equal(t, secondWantedHash, actualHash2)
}

func GetTransactionIds(txs ...*types.Transaction) []types.TransactionID {
	var res []types.TransactionID
	for _, tx := range txs {
		res = append(res, tx.ID())
	}
	return res
}

func addTxToMesh(r *require.Assertions, msh *Mesh, signer *signing.EdSigner, nonce uint64) *types.Transaction {
	tx1 := newTx(r, signer, nonce, 111)
	blk := &types.Block{}
	blk.LayerIndex = types.NewLayerID(1)
	err := msh.writeTransactions(blk, tx1)
	r.NoError(err)
	return tx1
}

func addBlockWithTxs(r *require.Assertions, msh *Mesh, id types.LayerID, valid bool, txs ...*types.Transaction) *types.Block {
	blk := types.NewExistingBlock(id, []byte("data"), nil)
	for _, tx := range txs {
		blk.TxIDs = append(blk.TxIDs, tx.ID())
		msh.txPool.Put(tx.ID(), tx)
	}
	blk.Initialize()
	err := msh.SaveContextualValidity(blk.ID(), blk.LayerIndex, valid)
	r.NoError(err)

	err = msh.AddBlockWithTxs(context.TODO(), blk)
	r.NoError(err)
	return blk
}

func addManyTXsToPool(r *require.Assertions, msh *Mesh, numOfTxs int) ([]types.TransactionID, []*types.Transaction) {
	txs := make([]*types.Transaction, numOfTxs)
	txIDs := make([]types.TransactionID, numOfTxs)
	for i := 0; i < numOfTxs; i++ {
		tx, err := types.NewSignedTx(1, types.HexToAddress("1"), 10, 100, rand.Uint64(), signing.NewEdSigner())
		r.NoError(err)
		txs[i] = tx
		txIDs[i] = tx.ID()
		msh.txPool.Put(tx.ID(), tx)
	}
	return txIDs, txs
}

func TestMesh_AddBlockWithTxs(t *testing.T) {
	r := require.New(t)
	mesh := getMesh("AddBlockWithTxs")

	numTXs := 6
	txIDs, _ := addManyTXsToPool(r, mesh, numTXs)

	block := types.NewExistingBlock(types.NewLayerID(1), []byte("data"), txIDs)
	r.NoError(mesh.AddBlockWithTxs(context.TODO(), block))

	res, err := mesh.GetBlock(block.ID())
	assert.NoError(t, err)
	assert.Equal(t, numTXs, len(res.TxIDs), "block TX size was wrong")
	assert.Equal(t, block.Data, res.MiniBlock.Data, "block content was wrong")
}<|MERGE_RESOLUTION|>--- conflicted
+++ resolved
@@ -143,46 +143,6 @@
 	return NewMesh(mmdb, NewAtxDbMock(), ConfigTst(), &MeshValidatorMock{mdb: mmdb}, newMockTxMemPool(), &MockState{}, lg)
 }
 
-<<<<<<< HEAD
-func TestLayers_AddBlock(t *testing.T) {
-	layers := getMesh("t1")
-	defer layers.Close()
-
-	block1 := types.NewExistingBlock(types.NewLayerID(1), []byte("data1"), nil)
-	block2 := types.NewExistingBlock(types.NewLayerID(2), []byte("data2"), nil)
-	block3 := types.NewExistingBlock(types.NewLayerID(3), []byte("data3"), nil)
-
-	addTransactionsWithFee(t, layers.DB, block1, 4, rand.Int63n(100))
-
-	err := layers.AddBlock(block1)
-	assert.NoError(t, err)
-	err = layers.AddBlock(block2)
-	assert.NoError(t, err)
-	err = layers.AddBlock(block3)
-	assert.NoError(t, err)
-
-	rBlock2, err := layers.GetBlock(block2.ID())
-	assert.NoError(t, err)
-
-	rBlock1, err := layers.GetBlock(block1.ID())
-	assert.NoError(t, err)
-
-	assert.True(t, len(rBlock1.TxIDs) == len(block1.TxIDs), "block content was wrong")
-	assert.True(t, bytes.Compare(rBlock2.MiniBlock.Data, []byte("data2")) == 0, "block content was wrong")
-	//assert.True(t, len(*rBlock1.ActiveSet) == len(*block1.ActiveSet))
-}
-
-func addLayer(id types.LayerID, layerSize int, msh *Mesh) *types.Layer {
-	for i := 0; i < layerSize; i++ {
-		block1 := types.NewExistingBlock(id, []byte(rand.String(8)), nil)
-		block1.Initialize()
-
-		err := msh.AddBlock(block1)
-		_ = msh.contextualValidity.Put(block1.ID().Bytes(), []byte{1})
-		if err != nil {
-			panic("cannot add data to test")
-		}
-=======
 func addLayer(r *require.Assertions, id types.LayerID, layerSize int, msh *Mesh) *types.Layer {
 	for i := 0; i < layerSize; i++ {
 		txIDs, _ := addManyTXsToPool(r, msh, 4)
@@ -190,8 +150,7 @@
 		block.Initialize()
 		err := msh.AddBlockWithTxs(context.TODO(), block)
 		r.NoError(err, "cannot add data to test")
-		msh.contextualValidity.Put(block.ID().Bytes(), []byte{1})
->>>>>>> 239067ba
+		r.NoError(msh.contextualValidity.Put(block.ID().Bytes(), []byte{1}))
 	}
 	l, err := msh.GetLayer(id)
 	r.NoError(err, "cant get a layer we've just created")
@@ -220,48 +179,6 @@
 	r.Equal(3, len(lyr.Blocks()))
 }
 
-<<<<<<< HEAD
-func TestLayers_AddWrongLayer(t *testing.T) {
-	layers := getMesh("t3")
-	defer layers.Close()
-	block1 := types.NewExistingBlock(types.NewLayerID(1), []byte("data data data1"), nil)
-	block2 := types.NewExistingBlock(types.NewLayerID(2), []byte("data data data2"), nil)
-	block3 := types.NewExistingBlock(types.NewLayerID(4), []byte("data data data3"), nil)
-	l1 := types.NewExistingLayer(types.NewLayerID(1), []*types.Block{block1})
-	err := layers.AddBlock(block1)
-	assert.NoError(t, err)
-	err = layers.SaveContextualValidity(block1.ID(), block1.LayerIndex, true)
-	assert.NoError(t, err)
-	layers.ValidateLayer(context.TODO(), l1.Index())
-	l2 := types.NewExistingLayer(types.NewLayerID(2), []*types.Block{block2})
-	err = layers.AddBlock(block2)
-	assert.NoError(t, err)
-	layers.ValidateLayer(context.TODO(), l2.Index())
-	err = layers.AddBlock(block3)
-	assert.NoError(t, err)
-	_, err = layers.GetProcessedLayer(types.NewLayerID(1))
-	assert.NoError(t, err)
-	_, err = layers.GetProcessedLayer(types.NewLayerID(2))
-	assert.NoError(t, err)
-	_, err = layers.GetProcessedLayer(types.NewLayerID(4))
-	assert.EqualError(t, err, "layer not verified yet")
-}
-
-func TestLayers_GetLayer(t *testing.T) {
-	layers := getMesh("t4")
-	defer layers.Close()
-	block1 := types.NewExistingBlock(types.NewLayerID(1), []byte("data data data1"), nil)
-	block2 := types.NewExistingBlock(types.NewLayerID(1), []byte("data data data2"), nil)
-	block3 := types.NewExistingBlock(types.NewLayerID(1), []byte("data data data3"), nil)
-	l1 := types.NewExistingLayer(types.NewLayerID(1), []*types.Block{block1})
-	err := layers.AddBlock(block1)
-	assert.NoError(t, err)
-	layers.ValidateLayer(context.TODO(), l1.Index())
-	l, err := layers.GetProcessedLayer(types.NewLayerID(0))
-	err = layers.AddBlock(block2)
-	assert.NoError(t, err)
-	err = layers.AddBlock(block3)
-=======
 func TestMesh_ProcessedLayer(t *testing.T) {
 	msh := getMesh("t6")
 	defer msh.Close()
@@ -286,7 +203,6 @@
 	}
 	assert.NoError(t, msh.persistProcessedLayer(lyr))
 	rLyr, err := msh.recoverProcessedLayer()
->>>>>>> 239067ba
 	assert.NoError(t, err)
 	assert.Equal(t, lyr, rLyr)
 }
