package activation

import (
	"context"
	"fmt"
	"io"
	"net/url"
	"time"

	"github.com/spacemeshos/post/shared"
	"github.com/spacemeshos/post/verifying"

	"github.com/spacemeshos/go-spacemesh/common/types"
	"github.com/spacemeshos/go-spacemesh/signing"
	"github.com/spacemeshos/go-spacemesh/sql/localsql/nipost"
)

//go:generate mockgen -typed -package=activation -destination=./mocks.go -source=./interface.go

type AtxReceiver interface {
	OnAtx(*types.ActivationTxHeader)
}

type PostVerifier interface {
	io.Closer
	Verify(ctx context.Context, p *shared.Proof, m *shared.ProofMetadata, opts ...verifying.OptionFunc) error
}

type scaler interface {
	scale(int)
}

// validatorOption is a functional option type for the validator.
type validatorOption func(*validatorOptions)

type nipostValidator interface {
	InitialNIPostChallenge(challenge *types.NIPostChallenge, atxs atxProvider, goldenATXID types.ATXID) error
	NIPostChallenge(challenge *types.NIPostChallenge, atxs atxProvider, nodeID types.NodeID) error
	NIPost(
		ctx context.Context,
		nodeId types.NodeID,
		commitmentAtxId types.ATXID,
		NIPost *types.NIPost,
		expectedChallenge types.Hash32,
		numUnits uint32,
		opts ...validatorOption,
	) (uint64, error)

	NumUnits(cfg *PostConfig, numUnits uint32) error

	IsVerifyingFullPost() bool

	Post(
		ctx context.Context,
		nodeId types.NodeID,
		commitmentAtxId types.ATXID,
		Post *types.Post,
		PostMetadata *types.PostMetadata,
		numUnits uint32,
		opts ...validatorOption,
	) error
	PostMetadata(cfg *PostConfig, metadata *types.PostMetadata) error

	VRFNonce(
		nodeId types.NodeID,
		commitmentAtxId types.ATXID,
		vrfNonce *types.VRFPostIndex,
		PostMetadata *types.PostMetadata,
		numUnits uint32,
	) error
	PositioningAtx(id types.ATXID, atxs atxProvider, goldenATXID types.ATXID, pubepoch types.EpochID) error

	// VerifyChain fully verifies all dependencies of the given ATX and the ATX itself.
	VerifyChain(ctx context.Context, id, goldenATXID types.ATXID, opts ...VerifyChainOption) error
}

type layerClock interface {
	AwaitLayer(layerID types.LayerID) <-chan struct{}
	CurrentLayer() types.LayerID
	LayerToTime(types.LayerID) time.Time
}

type nipostBuilder interface {
<<<<<<< HEAD
	BuildNIPost(
		ctx context.Context,
		challenge *types.NIPostChallenge,
		certifier certifierService,
	) (*nipost.NIPostState, error)
	Proof(ctx context.Context, challenge []byte) (*types.Post, *types.PostInfo, error)
	ResetState() error
=======
	BuildNIPost(ctx context.Context, sig *signing.EdSigner, challenge *types.NIPostChallenge) (*nipost.NIPostState, error)
	Proof(ctx context.Context, nodeID types.NodeID, challenge []byte) (*types.Post, *types.PostInfo, error)
	ResetState(types.NodeID) error
>>>>>>> 10d11d58
}

type syncer interface {
	RegisterForATXSynced() <-chan struct{}
}

type atxProvider interface {
	GetAtxHeader(id types.ATXID) (*types.ActivationTxHeader, error)
}

// PostSetupProvider defines the functionality required for Post setup.
// This interface is used by the atx builder and currently implemented by the PostSetupManager.
// Eventually most of the functionality will be moved to the PoSTClient.
type postSetupProvider interface {
	PrepareInitializer(ctx context.Context, opts PostSetupOpts) error
	StartSession(context context.Context) error
	Status() *PostSetupStatus
	Reset() error
}

// SmeshingProvider defines the functionality required for the node's Smesher API.
type SmeshingProvider interface {
	Smeshing() bool
	StartSmeshing(types.Address) error
	StopSmeshing(bool) error
	SmesherIDs() []types.NodeID
	Coinbase() types.Address
	SetCoinbase(coinbase types.Address)
}

type PoetCert []byte

func (c PoetCert) Bytes() []byte {
	return c
}

type PoetAuth struct {
	*PoetPoW
	PoetCert
}

// PoetClient servers as an interface to communicate with a PoET server.
// It is used to submit challenges and fetch proofs.
type PoetClient interface {
	Address() string

	// FIXME: remove support for deprecated poet PoW
	PowParams(ctx context.Context) (*PoetPowParams, error)

	// FIXME: remove support for deprecated poet PoW
	// Submit registers a challenge in the proving service current open round.
	Submit(
		ctx context.Context,
		deadline time.Time,
		prefix, challenge []byte,
		signature types.EdSignature,
		nodeID types.NodeID,
		auth PoetAuth,
	) (*types.PoetRound, error)

	CertifierInfo(context.Context) (*url.URL, []byte, error)

	// Proof returns the proof for the given round ID.
	Proof(ctx context.Context, roundID string) (*types.PoetProofMessage, []types.Member, error)
}

// A certifier client that the certifierService uses to obtain certificates
// The implementation can use any method to obtain the certificate,
// for example, POST verification.
type certifierClient interface {
	// The ID for which this client certifies.
	Id() types.NodeID
	// Certify the ID in the given certifier.
	Certify(ctx context.Context, url *url.URL, pubkey []byte) (PoetCert, error)
}

// certifierService is used to certify nodeID for registerting in the poet.
// It holds the certificates and can recertify if needed.
type certifierService interface {
	// Acquire a certificate for the given poet.
	GetCertificate(poet string) PoetCert
	// Recertify the nodeID and return a certificate confirming that
	// it is verified. The certificate can be later used to submit in poet.
	Recertify(ctx context.Context, poet PoetClient) (PoetCert, error)

	// Certify the nodeID for all given poets.
	// It won't recertify poets that already have a certificate.
	// It returns a map of a poet address to a certificate for it.
	CertifyAll(ctx context.Context, poets []PoetClient) map[string]PoetCert
}

type poetDbAPI interface {
	GetProof(types.PoetProofRef) (*types.PoetProof, *types.Hash32, error)
	ValidateAndStore(ctx context.Context, proofMessage *types.PoetProofMessage) error
}

var (
	ErrPostClientClosed       = fmt.Errorf("post client closed")
	ErrPostClientNotConnected = fmt.Errorf("post service not registered")
)

type postService interface {
	Client(nodeId types.NodeID) (PostClient, error)
}

type PostClient interface {
	Info(ctx context.Context) (*types.PostInfo, error)
	Proof(ctx context.Context, challenge []byte) (*types.Post, *types.PostInfo, error)
}<|MERGE_RESOLUTION|>--- conflicted
+++ resolved
@@ -81,19 +81,14 @@
 }
 
 type nipostBuilder interface {
-<<<<<<< HEAD
 	BuildNIPost(
 		ctx context.Context,
+		sig *signing.EdSigner,
 		challenge *types.NIPostChallenge,
 		certifier certifierService,
 	) (*nipost.NIPostState, error)
-	Proof(ctx context.Context, challenge []byte) (*types.Post, *types.PostInfo, error)
-	ResetState() error
-=======
-	BuildNIPost(ctx context.Context, sig *signing.EdSigner, challenge *types.NIPostChallenge) (*nipost.NIPostState, error)
 	Proof(ctx context.Context, nodeID types.NodeID, challenge []byte) (*types.Post, *types.PostInfo, error)
 	ResetState(types.NodeID) error
->>>>>>> 10d11d58
 }
 
 type syncer interface {
