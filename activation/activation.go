// Package activation is responsible for creating activation transactions and running the mining flow, coordinating
// Post building, sending proofs to PoET and building NIPost structs.
package activation

import (
	"context"
	"errors"
	"fmt"
	"sync"
	"time"

	"github.com/spacemeshos/post/shared"
	"go.uber.org/zap"
	"golang.org/x/exp/maps"
	"golang.org/x/sync/errgroup"

	"github.com/spacemeshos/go-spacemesh/activation/metrics"
	"github.com/spacemeshos/go-spacemesh/codec"
	"github.com/spacemeshos/go-spacemesh/common/types"
	"github.com/spacemeshos/go-spacemesh/datastore"
	"github.com/spacemeshos/go-spacemesh/events"
	"github.com/spacemeshos/go-spacemesh/log"
	"github.com/spacemeshos/go-spacemesh/metrics/public"
	"github.com/spacemeshos/go-spacemesh/p2p/pubsub"
	"github.com/spacemeshos/go-spacemesh/signing"
	"github.com/spacemeshos/go-spacemesh/sql"
	"github.com/spacemeshos/go-spacemesh/sql/atxs"
	"github.com/spacemeshos/go-spacemesh/sql/localsql"
	"github.com/spacemeshos/go-spacemesh/sql/localsql/nipost"
)

// PoetConfig is the configuration to interact with the poet server.
type PoetConfig struct {
	PhaseShift        time.Duration `mapstructure:"phase-shift"`
	CycleGap          time.Duration `mapstructure:"cycle-gap"`
	GracePeriod       time.Duration `mapstructure:"grace-period"`
	RequestTimeout    time.Duration `mapstructure:"poet-request-timeout"`
	RequestRetryDelay time.Duration `mapstructure:"retry-delay"`
	MaxRequestRetries int           `mapstructure:"retry-max"`
}

func DefaultPoetConfig() PoetConfig {
	return PoetConfig{
		RequestRetryDelay: 400 * time.Millisecond,
		MaxRequestRetries: 10,
	}
}

const (
	defaultPoetRetryInterval = 5 * time.Second

	// Jitter added to the wait time before building a nipost challenge.
	// It is expressed as % of poet grace period which translates to:
	//  mainnet (grace period 1h) -> 36s
	//  systest (grace period 10s) -> 0.1s
	maxNipostChallengeBuildJitter = 1.0
)

// Config defines configuration for Builder.
type Config struct {
	GoldenATXID      types.ATXID
	RegossipInterval time.Duration
}

// Builder struct is the struct that orchestrates the creation of activation transactions
// it is responsible for initializing post, receiving poet proof and orchestrating nipst. after which it will
// calculate total weight and providing relevant view as proof.
type Builder struct {
<<<<<<< HEAD
	eg errgroup.Group

	signer           *signing.EdSigner
	accountLock      sync.RWMutex
	coinbaseAccount  types.Address
	goldenATXID      types.ATXID
	regossipInterval time.Duration
	cdb              *datastore.CachedDB
	localDB          *localsql.Database
	publisher        pubsub.Publisher
	nipostBuilder    nipostBuilder
	validator        nipostValidator
	certifier        certifierService
	certifierConfig  CertifierConfig

	// smeshingMutex protects `StartSmeshing` and `StopSmeshing` from concurrent access
	smeshingMutex sync.Mutex
	started       bool

	layerClock layerClock
	syncer     syncer
	log        *zap.Logger
	parentCtx  context.Context
	stop       context.CancelFunc

	poets             []PoetClient
=======
	accountLock       sync.RWMutex
	coinbaseAccount   types.Address
	goldenATXID       types.ATXID
	regossipInterval  time.Duration
	cdb               *datastore.CachedDB
	localDB           *localsql.Database
	publisher         pubsub.Publisher
	nipostBuilder     nipostBuilder
	validator         nipostValidator
	layerClock        layerClock
	syncer            syncer
	log               *zap.Logger
	parentCtx         context.Context
>>>>>>> 10d11d58
	poetCfg           PoetConfig
	poetRetryInterval time.Duration
	// delay before PoST in ATX is considered valid (counting from the time it was received)
	postValidityDelay time.Duration

	// smeshingMutex protects methods like `StartSmeshing` and `StopSmeshing` from concurrent execution
	// since they (can) modify the fields below.
	smeshingMutex sync.Mutex
	signers       map[types.NodeID]*signing.EdSigner
	eg            errgroup.Group
	stop          context.CancelFunc
}

type BuilderOption func(*Builder)

func WithPostValidityDelay(delay time.Duration) BuilderOption {
	return func(b *Builder) {
		b.postValidityDelay = delay
	}
}

// WithPoetRetryInterval modifies time that builder will have to wait before retrying ATX build process
// if it failed due to issues with PoET server.
func WithPoetRetryInterval(interval time.Duration) BuilderOption {
	return func(b *Builder) {
		b.poetRetryInterval = interval
	}
}

// WithContext modifies parent context for background job.
func WithContext(ctx context.Context) BuilderOption {
	return func(b *Builder) {
		b.parentCtx = ctx
	}
}

// WithPoetConfig sets the poet config.
func WithPoetConfig(c PoetConfig) BuilderOption {
	return func(b *Builder) {
		b.poetCfg = c
	}
}

func WithPoets(poets ...PoetClient) BuilderOption {
	return func(b *Builder) {
		b.poets = poets
	}
}

func WithValidator(v nipostValidator) BuilderOption {
	return func(b *Builder) {
		b.validator = v
	}
}

func WithCertifierConfig(c CertifierConfig) BuilderOption {
	return func(b *Builder) {
		b.certifierConfig = c
	}
}

// NewBuilder returns an atx builder that will start a routine that will attempt to create an atx upon each new layer.
func NewBuilder(
	conf Config,
	cdb *datastore.CachedDB,
	localDB *localsql.Database,
	publisher pubsub.Publisher,
	nipostBuilder nipostBuilder,
	layerClock layerClock,
	syncer syncer,
	log *zap.Logger,
	opts ...BuilderOption,
) *Builder {
	b := &Builder{
		parentCtx:         context.Background(),
		signers:           make(map[types.NodeID]*signing.EdSigner),
		goldenATXID:       conf.GoldenATXID,
		regossipInterval:  conf.RegossipInterval,
		cdb:               cdb,
		localDB:           localDB,
		publisher:         publisher,
		nipostBuilder:     nipostBuilder,
		layerClock:        layerClock,
		syncer:            syncer,
		log:               log,
		poetRetryInterval: defaultPoetRetryInterval,
<<<<<<< HEAD
		certifierConfig:   DefaultCertifierConfig(),
=======
		postValidityDelay: 12 * time.Hour,
>>>>>>> 10d11d58
	}
	for _, opt := range opts {
		opt(b)
	}
	return b
}

func (b *Builder) Register(sig *signing.EdSigner) {
	b.smeshingMutex.Lock()
	defer b.smeshingMutex.Unlock()
	if _, exists := b.signers[sig.NodeID()]; exists {
		b.log.Error("signing key already registered", zap.Stringer("id", sig.NodeID()))
		return
	}

	b.log.Info("registered signing key", zap.Stringer("id", sig.NodeID()))
	b.signers[sig.NodeID()] = sig

	if b.stop != nil {
		b.startID(b.parentCtx, sig)
	}
}

// Smeshing returns true iff atx builder is smeshing.
func (b *Builder) Smeshing() bool {
	b.smeshingMutex.Lock()
	defer b.smeshingMutex.Unlock()
	return b.stop != nil
}

// StartSmeshing is the main entry point of the atx builder. It runs the main
// loop of the builder in a new go-routine and shouldn't be called more than
// once without calling StopSmeshing in between. If the post data is incomplete
// or missing, data creation session will be preceded. Changing of the post
// options (e.g., number of labels), after initial setup, is supported. If data
// creation fails for any reason then the go-routine will panic.
func (b *Builder) StartSmeshing(coinbase types.Address) error {
	b.smeshingMutex.Lock()
	defer b.smeshingMutex.Unlock()

	if b.stop != nil {
		return errors.New("already started")
	}

	b.coinbaseAccount = coinbase
	ctx, stop := context.WithCancel(b.parentCtx)
	b.stop = stop

	for _, sig := range b.signers {
		b.startID(ctx, sig)
	}
	return nil
}

func (b *Builder) startID(ctx context.Context, sig *signing.EdSigner) {
	b.eg.Go(func() error {
		b.run(ctx, sig)
		return nil
	})
	if b.regossipInterval == 0 {
		return
	}
	b.eg.Go(func() error {
		ticker := time.NewTicker(b.regossipInterval)
		defer ticker.Stop()
		for {
			select {
			case <-ctx.Done():
				return ctx.Err()
			case <-ticker.C:
				if err := b.Regossip(ctx, sig.NodeID()); err != nil {
					b.log.Warn("failed to re-gossip", zap.Error(err))
				}
			}
		}
	})
}

// StopSmeshing stops the atx builder.
func (b *Builder) StopSmeshing(deleteFiles bool) error {
	b.smeshingMutex.Lock()
	defer b.smeshingMutex.Unlock()

	if b.stop == nil {
		return errors.New("not started")
	}

	b.stop()
	err := b.eg.Wait()
	b.eg = errgroup.Group{}
	b.stop = nil
	switch {
	case err == nil || errors.Is(err, context.Canceled):
		if !deleteFiles {
			return nil
		}
		var resetErr error
		for _, sig := range b.signers {
			if err := b.nipostBuilder.ResetState(sig.NodeID()); err != nil {
				b.log.Error("failed to reset builder state", log.ZShortStringer("nodeId", sig.NodeID()), zap.Error(err))
				err = fmt.Errorf("reset builder state for id %s: %w", sig.NodeID().ShortString(), err)
				resetErr = errors.Join(resetErr, err)
				continue
			}
			if err := nipost.RemoveChallenge(b.localDB, sig.NodeID()); err != nil {
				b.log.Error("failed to remove nipost challenge", zap.Error(err))
				err = fmt.Errorf("remove nipost challenge for id %s: %w", sig.NodeID().ShortString(), err)
				resetErr = errors.Join(resetErr, err)
			}
		}
		return resetErr
	default:
		return fmt.Errorf("failed to stop smeshing: %w", err)
	}
}

// SmesherID returns the ID of the smesher that created this activation.
func (b *Builder) SmesherIDs() []types.NodeID {
	b.smeshingMutex.Lock()
	defer b.smeshingMutex.Unlock()
	return maps.Keys(b.signers)
}

<<<<<<< HEAD
// Create the initial post and save it.
func (b *Builder) buildInitialPost(ctx context.Context) (*types.Post, *types.PostInfo, error) {
=======
func (b *Builder) buildInitialPost(ctx context.Context, nodeId types.NodeID) error {
	// Generate the initial POST if we don't have an ATX...
	if _, err := b.cdb.GetLastAtx(nodeId); err == nil {
		return nil
	}
	// ...and if we haven't stored an initial post yet.
	_, err := nipost.InitialPost(b.localDB, nodeId)
	switch {
	case err == nil:
		b.log.Info("load initial post from db")
		return nil
	case errors.Is(err, sql.ErrNotFound):
		b.log.Info("creating initial post")
	default:
		return fmt.Errorf("get initial post: %w", err)
	}

	// Create the initial post and save it.
>>>>>>> 10d11d58
	startTime := time.Now()
	post, postInfo, err := b.nipostBuilder.Proof(ctx, nodeId, shared.ZeroChallenge)
	if err != nil {
		return nil, nil, fmt.Errorf("post execution: %w", err)
	}
	metrics.PostDuration.Set(float64(time.Since(startTime).Nanoseconds()))
	public.PostSeconds.Set(float64(time.Since(startTime)))
	b.log.Info("created the initial post")

	initialPost := nipost.Post{
		Nonce:     post.Nonce,
		Indices:   post.Indices,
		Pow:       post.Pow,
		Challenge: shared.ZeroChallenge,

		NumUnits:      postInfo.NumUnits,
		CommitmentATX: postInfo.CommitmentATX,
		VRFNonce:      *postInfo.Nonce,
	}
<<<<<<< HEAD
	if err := nipost.AddPost(b.localDB, b.signer.NodeID(), initialPost); err != nil {
		b.log.Error("failed to save initial post", zap.Error(err))
	}
	return post, postInfo, nil
}

// Obtain certificates for the poets.
// We want to certify immediately after the startup or creating the initial POST
// to avoid all nodes spamming the certifier at the same time when
// submitting to the poets.
//
// New nodes should call it after the initial POST is created.
func (b *Builder) certifyPost(ctx context.Context, post *types.Post, meta *types.PostInfo, ch []byte) {
	client := NewCertifierClient(b.log, post, meta, ch, WithCertifierClientConfig(b.certifierConfig.Client))
	b.certifier = NewCertifier(b.localDB, b.log, client)
	b.certifier.CertifyAll(ctx, b.poets)
}

func (b *Builder) obtainPostFromLastAtx(ctx context.Context) (*types.Post, *types.PostInfo, []byte, error) {
	atxid, err := atxs.GetLastIDByNodeID(b.cdb, b.SmesherID())
	if err != nil {
		return nil, nil, nil, fmt.Errorf("no existing ATX found: %w", err)
	}
	atx, err := b.cdb.GetFullAtx(atxid)
	if err != nil {
		return nil, nil, nil, fmt.Errorf("failed to retrieve ATX: %w", err)
	}
	if atx.NIPost == nil {
		return nil, nil, nil, errors.New("no NIPoST found in last ATX")
	}
	if atx.CommitmentATX == nil {
		if commitmentAtx, err := atxs.CommitmentATX(b.cdb, b.SmesherID()); err != nil {
			return nil, nil, nil, fmt.Errorf("failed to retrieve commitment ATX: %w", err)
		} else {
			atx.CommitmentATX = &commitmentAtx
		}
	}
	if atx.VRFNonce == nil {
		if nonce, err := atxs.VRFNonce(b.cdb, b.SmesherID(), b.layerClock.CurrentLayer().GetEpoch()); err != nil {
			return nil, nil, nil, fmt.Errorf("failed to retrieve VRF nonce: %w", err)
		} else {
			atx.VRFNonce = &nonce
		}
	}

	b.log.Info("found POST in an existing ATX", zap.String("atx_id", atxid.Hash32().ShortString()))
	meta := &types.PostInfo{
		NodeID:        b.SmesherID(),
		CommitmentATX: *atx.CommitmentATX,
		Nonce:         atx.VRFNonce,
		NumUnits:      atx.NumUnits,
		LabelsPerUnit: atx.NIPost.PostMetadata.LabelsPerUnit,
	}
=======
	return nipost.AddInitialPost(b.localDB, nodeId, initialPost)
}

func (b *Builder) run(ctx context.Context, sig *signing.EdSigner) {
	defer b.log.Info("atx builder stopped")
>>>>>>> 10d11d58

	return atx.NIPost.Post, meta, atx.NIPost.PostMetadata.Challenge, nil
}

func (b *Builder) obtainPost(ctx context.Context) (*types.Post, *types.PostInfo, []byte, error) {
	b.log.Info("looking for POST for poet certification")
	post, err := nipost.GetPost(b.localDB, b.signer.NodeID())
	switch {
	case err == nil:
		meta := &types.PostInfo{
			NodeID:        b.SmesherID(),
			CommitmentATX: post.CommitmentATX,
			Nonce:         &post.VRFNonce,
			NumUnits:      post.NumUnits,
		}
		challenge := post.Challenge
		post := &types.Post{
			Nonce:   post.Nonce,
			Indices: post.Indices,
			Pow:     post.Pow,
		}
		b.log.Info("found POST in local DB")
		return post, meta, challenge, nil
	case errors.Is(err, sql.ErrNotFound):
		// no post found
	default:
		return nil, nil, nil, fmt.Errorf("loading initial post from db: %w", err)
	}

	b.log.Info("POST not found in local DB. Trying to obtain POST from an existing ATX")
	if post, postInfo, ch, err := b.obtainPostFromLastAtx(ctx); err == nil {
		b.log.Info("found POST in an existing ATX")
		postToPersist := nipost.Post{
			Nonce:         post.Nonce,
			Indices:       post.Indices,
			Pow:           post.Pow,
			Challenge:     ch,
			NumUnits:      postInfo.NumUnits,
			CommitmentATX: postInfo.CommitmentATX,
			VRFNonce:      *postInfo.Nonce,
		}
		if err := nipost.AddPost(b.localDB, b.signer.NodeID(), postToPersist); err != nil {
			b.log.Error("failed to save post", zap.Error(err))
		}
		return post, postInfo, ch, nil
	}

	b.log.Info("POST not found in existing ATXs. Generating the initial POST")
	for {
<<<<<<< HEAD
		post, postInfo, err := b.buildInitialPost(ctx)
=======
		err := b.buildInitialPost(ctx, sig.NodeID())
>>>>>>> 10d11d58
		if err == nil {
			return post, postInfo, shared.ZeroChallenge, nil
		}
		b.log.Error("failed to generate initial proof:", zap.Error(err))
		currentLayer := b.layerClock.CurrentLayer()
		select {
		case <-ctx.Done():
			return nil, nil, nil, ctx.Err()
		case <-b.layerClock.AwaitLayer(currentLayer.Add(1)):
		}
	}
}

func (b *Builder) run(ctx context.Context) {
	defer b.log.Info("atx builder stopped")

	if post, meta, ch, err := b.obtainPost(ctx); err != nil {
		b.log.Error("failed to obtain post for certification", zap.Error(err))
		return
	} else {
		b.certifyPost(ctx, post, meta, ch)
	}

	for {
		err := b.PublishActivationTx(ctx, sig)
		if err == nil {
			continue
		} else if errors.Is(err, context.Canceled) {
			return
		}

		b.log.Warn("failed to publish atx", zap.Error(err))

		switch {
		case errors.Is(err, ErrATXChallengeExpired):
			b.log.Debug("retrying with new challenge after waiting for a layer")
			if err := b.nipostBuilder.ResetState(sig.NodeID()); err != nil {
				b.log.Error("failed to reset nipost builder state", zap.Error(err))
			}
			if err := nipost.RemoveChallenge(b.localDB, sig.NodeID()); err != nil {
				b.log.Error("failed to discard challenge", zap.Error(err))
			}
			// give node some time to sync in case selecting the positioning ATX caused the challenge to expire
			currentLayer := b.layerClock.CurrentLayer()
			select {
			case <-ctx.Done():
				return
			case <-b.layerClock.AwaitLayer(currentLayer.Add(1)):
			}
		case errors.Is(err, ErrPoetServiceUnstable):
			b.log.Warn("retrying after poet retry interval", zap.Duration("interval", b.poetRetryInterval))
			select {
			case <-ctx.Done():
				return
			case <-time.After(b.poetRetryInterval):
			}
		default:
			b.log.Warn("unknown error", zap.Error(err))
			// other failures are related to in-process software. we may as well panic here
			currentLayer := b.layerClock.CurrentLayer()
			select {
			case <-ctx.Done():
				return
			case <-b.layerClock.AwaitLayer(currentLayer.Add(1)):
			}
		}
	}
}

func (b *Builder) buildNIPostChallenge(ctx context.Context, nodeID types.NodeID) (*types.NIPostChallenge, error) {
	select {
	case <-ctx.Done():
		return nil, ctx.Err()
	case <-b.syncer.RegisterForATXSynced():
	}
	current := b.layerClock.CurrentLayer().GetEpoch()

	challenge, err := nipost.Challenge(b.localDB, nodeID)
	switch {
	case errors.Is(err, sql.ErrNotFound):
		// build new challenge
	case err != nil:
		return nil, fmt.Errorf("get nipost challenge: %w", err)
	case challenge.PublishEpoch < current:
		// challenge is stale
		if err := b.nipostBuilder.ResetState(nodeID); err != nil {
			return nil, fmt.Errorf("reset nipost builder state: %w", err)
		}
		if err := nipost.RemoveChallenge(b.localDB, nodeID); err != nil {
			return nil, fmt.Errorf("remove stale nipost challenge: %w", err)
		}
	default:
		// challenge is fresh
		return challenge, nil
	}

	prev, err := b.cdb.GetLastAtx(nodeID)
	switch {
	case err == nil:
		current = max(current, prev.PublishEpoch)
	case errors.Is(err, sql.ErrNotFound):
		// no previous ATX
	case err != nil:
		return nil, fmt.Errorf("get last ATX: %w", err)
	}

	until := time.Until(b.poetRoundStart(current))
	if until <= 0 {
		metrics.PublishLateWindowLatency.Observe(-until.Seconds())
		current++
		until = time.Until(b.poetRoundStart(current))
	}
	metrics.PublishOntimeWindowLatency.Observe(until.Seconds())
	wait := buildNipostChallengeStartDeadline(b.poetRoundStart(current), b.poetCfg.GracePeriod)
	if time.Until(wait) > 0 {
		b.log.Debug("waiting for fresh atxs",
			zap.Duration("till poet round", until),
			zap.Uint32("current epoch", current.Uint32()),
			zap.Duration("wait", time.Until(wait)),
		)
		events.EmitPoetWaitRound(current, current+1, wait)
		select {
		case <-ctx.Done():
			return nil, ctx.Err()
		case <-time.After(time.Until(wait)):
		}
	}

	posAtx, err := b.getPositioningAtx(ctx, nodeID)
	if err != nil {
		return nil, fmt.Errorf("failed to get positioning ATX: %w", err)
	}

	prevAtx, err := b.cdb.GetLastAtx(nodeID)
	switch {
	case errors.Is(err, sql.ErrNotFound):
		// initial ATX challenge
<<<<<<< HEAD
		post, err := nipost.GetPost(b.localDB, b.signer.NodeID())
=======
		post, err := nipost.InitialPost(b.localDB, nodeID)
>>>>>>> 10d11d58
		if err != nil {
			return nil, fmt.Errorf("get initial post: %w", err)
		}
		challenge = &types.NIPostChallenge{
			PublishEpoch:   current + 1,
			Sequence:       0,
			PrevATXID:      types.EmptyATXID,
			PositioningATX: posAtx,
			CommitmentATX:  &post.CommitmentATX,
			InitialPost: &types.Post{
				Nonce:   post.Nonce,
				Indices: post.Indices,
				Pow:     post.Pow,
			},
		}
	case err != nil:
		return nil, fmt.Errorf("get last ATX: %w", err)
	default:
		// regular ATX challenge
		challenge = &types.NIPostChallenge{
			PublishEpoch:   current + 1,
			Sequence:       prevAtx.Sequence + 1,
			PrevATXID:      prevAtx.ID,
			PositioningATX: posAtx,
		}
	}

	if err := nipost.AddChallenge(b.localDB, nodeID, challenge); err != nil {
		return nil, fmt.Errorf("add nipost challenge: %w", err)
	}
	return challenge, nil
}

// SetCoinbase sets the address rewardAddress to be the coinbase account written into the activation transaction
// the rewards for blocks made by this miner will go to this address.
func (b *Builder) SetCoinbase(rewardAddress types.Address) {
	b.accountLock.Lock()
	defer b.accountLock.Unlock()
	b.coinbaseAccount = rewardAddress
}

// Coinbase returns the current coinbase address.
func (b *Builder) Coinbase() types.Address {
	b.accountLock.RLock()
	defer b.accountLock.RUnlock()
	return b.coinbaseAccount
}

// PublishActivationTx attempts to publish an atx, it returns an error if an atx cannot be created.
func (b *Builder) PublishActivationTx(ctx context.Context, sig *signing.EdSigner) error {
	challenge, err := b.buildNIPostChallenge(ctx, sig.NodeID())
	if err != nil {
		return err
	}

	b.log.Info("atx challenge is ready",
		zap.Stringer("current_epoch", b.layerClock.CurrentLayer().GetEpoch()),
		zap.Stringer("publish_epoch", challenge.PublishEpoch),
		zap.Stringer("target_epoch", challenge.TargetEpoch()),
	)
	ctx, cancel := context.WithDeadline(ctx, b.layerClock.LayerToTime((challenge.TargetEpoch()).FirstLayer()))
	defer cancel()
	atx, err := b.createAtx(ctx, sig, challenge)
	if err != nil {
		return fmt.Errorf("create ATX: %w", err)
	}

	for {
		size, err := b.broadcast(ctx, atx)
		if err == nil {
			b.log.Info("atx published", zap.Inline(atx), zap.Int("size", size))
			break
		}

		select {
		case <-ctx.Done():
			return fmt.Errorf("broadcast: %w", ctx.Err())
		default:
			// try again
		}
	}

	if err := b.nipostBuilder.ResetState(sig.NodeID()); err != nil {
		return fmt.Errorf("reset nipost builder state: %w", err)
	}
	if err := nipost.RemoveChallenge(b.localDB, sig.NodeID()); err != nil {
		return fmt.Errorf("discarding challenge after published ATX: %w", err)
	}
	events.EmitAtxPublished(
		atx.PublishEpoch, atx.TargetEpoch(),
		atx.ID(),
		b.layerClock.LayerToTime(atx.TargetEpoch().FirstLayer()),
	)
	return nil
}

func (b *Builder) poetRoundStart(epoch types.EpochID) time.Time {
	return b.layerClock.LayerToTime(epoch.FirstLayer()).Add(b.poetCfg.PhaseShift)
}

func (b *Builder) createAtx(
	ctx context.Context,
	sig *signing.EdSigner,
	challenge *types.NIPostChallenge,
) (*types.ActivationTx, error) {
	pubEpoch := challenge.PublishEpoch

<<<<<<< HEAD
	nipostState, err := b.nipostBuilder.BuildNIPost(ctx, challenge, b.certifier)
=======
	nipostState, err := b.nipostBuilder.BuildNIPost(ctx, sig, challenge)
>>>>>>> 10d11d58
	if err != nil {
		return nil, fmt.Errorf("build NIPost: %w", err)
	}

	b.log.Info("awaiting atx publication epoch",
		zap.Stringer("pub_epoch", pubEpoch),
		zap.Stringer("pub_epoch_first_layer", pubEpoch.FirstLayer()),
		zap.Stringer("current_layer", b.layerClock.CurrentLayer()),
		zap.Stringer("node_id", sig.NodeID()),
	)
	select {
	case <-ctx.Done():
		return nil, fmt.Errorf("wait for publication epoch: %w", ctx.Err())
	case <-b.layerClock.AwaitLayer(pubEpoch.FirstLayer()):
	}
	b.log.Debug("publication epoch has arrived!")

	if challenge.PublishEpoch < b.layerClock.CurrentLayer().GetEpoch() {
		if challenge.InitialPost != nil {
			// initial post is not discarded; don't return ErrATXChallengeExpired
			return nil, errors.New("atx publish epoch has passed during nipost construction")
		}
		return nil, fmt.Errorf("%w: atx publish epoch has passed during nipost construction", ErrATXChallengeExpired)
	}

	var nonce *types.VRFPostIndex
	var atxNodeID *types.NodeID
	switch {
	case challenge.PrevATXID == types.EmptyATXID:
		atxNodeID = new(types.NodeID)
		*atxNodeID = sig.NodeID()
		nonce = &nipostState.VRFNonce
	default:
		oldNonce, err := atxs.VRFNonce(b.cdb, sig.NodeID(), challenge.PublishEpoch)
		if err != nil {
			b.log.Warn("failed to get VRF nonce for ATX", zap.Error(err))
			break
		}
		if nipostState.VRFNonce != oldNonce {
			nonce = &nipostState.VRFNonce
		}
	}

	atx := types.NewActivationTx(
		*challenge,
		b.Coinbase(),
		nipostState.NIPost,
		nipostState.NumUnits,
		nonce,
	)
	atx.InnerActivationTx.NodeID = atxNodeID
	if err = SignAndFinalizeAtx(sig, atx); err != nil {
		return nil, fmt.Errorf("sign atx: %w", err)
	}
	return atx, nil
}

func (b *Builder) broadcast(ctx context.Context, atx *types.ActivationTx) (int, error) {
	buf, err := codec.Encode(atx)
	if err != nil {
		return 0, fmt.Errorf("failed to serialize ATX: %w", err)
	}
	if err := b.publisher.Publish(ctx, pubsub.AtxProtocol, buf); err != nil {
		return 0, fmt.Errorf("failed to broadcast ATX: %w", err)
	}
	return len(buf), nil
}

// getPositioningAtx returns atx id with the highest tick height.
func (b *Builder) getPositioningAtx(ctx context.Context, nodeID types.NodeID) (types.ATXID, error) {
	id, err := findFullyValidHighTickAtx(
		ctx,
		b.cdb,
		nodeID,
		b.goldenATXID,
		b.validator,
		b.log,
		VerifyChainOpts.AssumeValidBefore(time.Now().Add(-b.postValidityDelay)),
		VerifyChainOpts.WithTrustedID(nodeID),
		VerifyChainOpts.WithLogger(b.log),
	)
	if errors.Is(err, sql.ErrNotFound) {
		b.log.Info("using golden atx as positioning atx")
		return b.goldenATXID, nil
	}
	return id, err
}

func (b *Builder) Regossip(ctx context.Context, nodeID types.NodeID) error {
	epoch := b.layerClock.CurrentLayer().GetEpoch()
	atx, err := atxs.GetIDByEpochAndNodeID(b.cdb, epoch, nodeID)
	if errors.Is(err, sql.ErrNotFound) {
		return nil
	} else if err != nil {
		return err
	}
	blob, err := atxs.GetBlob(b.cdb, atx.Bytes())
	if err != nil {
		return fmt.Errorf("get blob %s: %w", atx.ShortString(), err)
	}
	if len(blob) == 0 {
		return nil // checkpoint
	}
	if err := b.publisher.Publish(ctx, pubsub.AtxProtocol, blob); err != nil {
		return fmt.Errorf("republish %s: %w", atx.ShortString(), err)
	}
	b.log.Debug("re-gossipped atx", log.ZShortStringer("atx", atx))
	return nil
}

// SignAndFinalizeAtx signs the atx with specified signer and calculates the ID of the ATX.
func SignAndFinalizeAtx(signer *signing.EdSigner, atx *types.ActivationTx) error {
	atx.Signature = signer.Sign(signing.ATX, atx.SignedBytes())
	atx.SmesherID = signer.NodeID()
	return atx.Initialize()
}

func buildNipostChallengeStartDeadline(roundStart time.Time, gracePeriod time.Duration) time.Time {
	jitter := randomDurationInRange(time.Duration(0), gracePeriod*maxNipostChallengeBuildJitter/100.0)
	return roundStart.Add(jitter).Add(-gracePeriod)
}

func findFullyValidHighTickAtx(
	ctx context.Context,
	db sql.Executor,
	prefNodeID types.NodeID,
	goldenATXID types.ATXID,
	validator nipostValidator,
	log *zap.Logger,
	opts ...VerifyChainOption,
) (types.ATXID, error) {
	rejectedAtxs := make(map[types.ATXID]struct{})
	filter := func(id types.ATXID) bool {
		_, ok := rejectedAtxs[id]
		return !ok
	}

	for {
		select {
		case <-ctx.Done():
			return types.ATXID{}, ctx.Err()
		default:
		}
		id, err := atxs.GetIDWithMaxHeight(db, prefNodeID, filter)
		if err != nil {
			return types.ATXID{}, err
		}

		if err := validator.VerifyChain(ctx, id, goldenATXID, opts...); err != nil {
			log.Info("rejecting candidate for high-tick atx", zap.Error(err), zap.Stringer("atx_id", id))
			rejectedAtxs[id] = struct{}{}
		} else {
			return id, nil
		}
	}
}<|MERGE_RESOLUTION|>--- conflicted
+++ resolved
@@ -66,34 +66,6 @@
 // it is responsible for initializing post, receiving poet proof and orchestrating nipst. after which it will
 // calculate total weight and providing relevant view as proof.
 type Builder struct {
-<<<<<<< HEAD
-	eg errgroup.Group
-
-	signer           *signing.EdSigner
-	accountLock      sync.RWMutex
-	coinbaseAccount  types.Address
-	goldenATXID      types.ATXID
-	regossipInterval time.Duration
-	cdb              *datastore.CachedDB
-	localDB          *localsql.Database
-	publisher        pubsub.Publisher
-	nipostBuilder    nipostBuilder
-	validator        nipostValidator
-	certifier        certifierService
-	certifierConfig  CertifierConfig
-
-	// smeshingMutex protects `StartSmeshing` and `StopSmeshing` from concurrent access
-	smeshingMutex sync.Mutex
-	started       bool
-
-	layerClock layerClock
-	syncer     syncer
-	log        *zap.Logger
-	parentCtx  context.Context
-	stop       context.CancelFunc
-
-	poets             []PoetClient
-=======
 	accountLock       sync.RWMutex
 	coinbaseAccount   types.Address
 	goldenATXID       types.ATXID
@@ -103,11 +75,13 @@
 	publisher         pubsub.Publisher
 	nipostBuilder     nipostBuilder
 	validator         nipostValidator
+	certifier         certifierService
+	certifierConfig   CertifierConfig
 	layerClock        layerClock
 	syncer            syncer
 	log               *zap.Logger
 	parentCtx         context.Context
->>>>>>> 10d11d58
+	poets             []PoetClient
 	poetCfg           PoetConfig
 	poetRetryInterval time.Duration
 	// delay before PoST in ATX is considered valid (counting from the time it was received)
@@ -194,11 +168,8 @@
 		syncer:            syncer,
 		log:               log,
 		poetRetryInterval: defaultPoetRetryInterval,
-<<<<<<< HEAD
+		postValidityDelay: 12 * time.Hour,
 		certifierConfig:   DefaultCertifierConfig(),
-=======
-		postValidityDelay: 12 * time.Hour,
->>>>>>> 10d11d58
 	}
 	for _, opt := range opts {
 		opt(b)
@@ -322,29 +293,8 @@
 	return maps.Keys(b.signers)
 }
 
-<<<<<<< HEAD
 // Create the initial post and save it.
-func (b *Builder) buildInitialPost(ctx context.Context) (*types.Post, *types.PostInfo, error) {
-=======
-func (b *Builder) buildInitialPost(ctx context.Context, nodeId types.NodeID) error {
-	// Generate the initial POST if we don't have an ATX...
-	if _, err := b.cdb.GetLastAtx(nodeId); err == nil {
-		return nil
-	}
-	// ...and if we haven't stored an initial post yet.
-	_, err := nipost.InitialPost(b.localDB, nodeId)
-	switch {
-	case err == nil:
-		b.log.Info("load initial post from db")
-		return nil
-	case errors.Is(err, sql.ErrNotFound):
-		b.log.Info("creating initial post")
-	default:
-		return fmt.Errorf("get initial post: %w", err)
-	}
-
-	// Create the initial post and save it.
->>>>>>> 10d11d58
+func (b *Builder) buildInitialPost(ctx context.Context, nodeId types.NodeID) (*types.Post, *types.PostInfo, error) {
 	startTime := time.Now()
 	post, postInfo, err := b.nipostBuilder.Proof(ctx, nodeId, shared.ZeroChallenge)
 	if err != nil {
@@ -364,8 +314,7 @@
 		CommitmentATX: postInfo.CommitmentATX,
 		VRFNonce:      *postInfo.Nonce,
 	}
-<<<<<<< HEAD
-	if err := nipost.AddPost(b.localDB, b.signer.NodeID(), initialPost); err != nil {
+	if err := nipost.AddPost(b.localDB, nodeId, initialPost); err != nil {
 		b.log.Error("failed to save initial post", zap.Error(err))
 	}
 	return post, postInfo, nil
@@ -383,8 +332,11 @@
 	b.certifier.CertifyAll(ctx, b.poets)
 }
 
-func (b *Builder) obtainPostFromLastAtx(ctx context.Context) (*types.Post, *types.PostInfo, []byte, error) {
-	atxid, err := atxs.GetLastIDByNodeID(b.cdb, b.SmesherID())
+func (b *Builder) obtainPostFromLastAtx(
+	ctx context.Context,
+	nodeId types.NodeID,
+) (*types.Post, *types.PostInfo, []byte, error) {
+	atxid, err := atxs.GetLastIDByNodeID(b.cdb, nodeId)
 	if err != nil {
 		return nil, nil, nil, fmt.Errorf("no existing ATX found: %w", err)
 	}
@@ -396,14 +348,14 @@
 		return nil, nil, nil, errors.New("no NIPoST found in last ATX")
 	}
 	if atx.CommitmentATX == nil {
-		if commitmentAtx, err := atxs.CommitmentATX(b.cdb, b.SmesherID()); err != nil {
+		if commitmentAtx, err := atxs.CommitmentATX(b.cdb, nodeId); err != nil {
 			return nil, nil, nil, fmt.Errorf("failed to retrieve commitment ATX: %w", err)
 		} else {
 			atx.CommitmentATX = &commitmentAtx
 		}
 	}
 	if atx.VRFNonce == nil {
-		if nonce, err := atxs.VRFNonce(b.cdb, b.SmesherID(), b.layerClock.CurrentLayer().GetEpoch()); err != nil {
+		if nonce, err := atxs.VRFNonce(b.cdb, nodeId, b.layerClock.CurrentLayer().GetEpoch()); err != nil {
 			return nil, nil, nil, fmt.Errorf("failed to retrieve VRF nonce: %w", err)
 		} else {
 			atx.VRFNonce = &nonce
@@ -412,30 +364,23 @@
 
 	b.log.Info("found POST in an existing ATX", zap.String("atx_id", atxid.Hash32().ShortString()))
 	meta := &types.PostInfo{
-		NodeID:        b.SmesherID(),
+		NodeID:        nodeId,
 		CommitmentATX: *atx.CommitmentATX,
 		Nonce:         atx.VRFNonce,
 		NumUnits:      atx.NumUnits,
 		LabelsPerUnit: atx.NIPost.PostMetadata.LabelsPerUnit,
 	}
-=======
-	return nipost.AddInitialPost(b.localDB, nodeId, initialPost)
-}
-
-func (b *Builder) run(ctx context.Context, sig *signing.EdSigner) {
-	defer b.log.Info("atx builder stopped")
->>>>>>> 10d11d58
 
 	return atx.NIPost.Post, meta, atx.NIPost.PostMetadata.Challenge, nil
 }
 
-func (b *Builder) obtainPost(ctx context.Context) (*types.Post, *types.PostInfo, []byte, error) {
+func (b *Builder) obtainPost(ctx context.Context, nodeId types.NodeID) (*types.Post, *types.PostInfo, []byte, error) {
 	b.log.Info("looking for POST for poet certification")
-	post, err := nipost.GetPost(b.localDB, b.signer.NodeID())
+	post, err := nipost.GetPost(b.localDB, nodeId)
 	switch {
 	case err == nil:
 		meta := &types.PostInfo{
-			NodeID:        b.SmesherID(),
+			NodeID:        nodeId,
 			CommitmentATX: post.CommitmentATX,
 			Nonce:         &post.VRFNonce,
 			NumUnits:      post.NumUnits,
@@ -455,7 +400,7 @@
 	}
 
 	b.log.Info("POST not found in local DB. Trying to obtain POST from an existing ATX")
-	if post, postInfo, ch, err := b.obtainPostFromLastAtx(ctx); err == nil {
+	if post, postInfo, ch, err := b.obtainPostFromLastAtx(ctx, nodeId); err == nil {
 		b.log.Info("found POST in an existing ATX")
 		postToPersist := nipost.Post{
 			Nonce:         post.Nonce,
@@ -466,7 +411,7 @@
 			CommitmentATX: postInfo.CommitmentATX,
 			VRFNonce:      *postInfo.Nonce,
 		}
-		if err := nipost.AddPost(b.localDB, b.signer.NodeID(), postToPersist); err != nil {
+		if err := nipost.AddPost(b.localDB, nodeId, postToPersist); err != nil {
 			b.log.Error("failed to save post", zap.Error(err))
 		}
 		return post, postInfo, ch, nil
@@ -474,11 +419,7 @@
 
 	b.log.Info("POST not found in existing ATXs. Generating the initial POST")
 	for {
-<<<<<<< HEAD
-		post, postInfo, err := b.buildInitialPost(ctx)
-=======
-		err := b.buildInitialPost(ctx, sig.NodeID())
->>>>>>> 10d11d58
+		post, postInfo, err := b.buildInitialPost(ctx, nodeId)
 		if err == nil {
 			return post, postInfo, shared.ZeroChallenge, nil
 		}
@@ -492,10 +433,10 @@
 	}
 }
 
-func (b *Builder) run(ctx context.Context) {
+func (b *Builder) run(ctx context.Context, sig *signing.EdSigner) {
 	defer b.log.Info("atx builder stopped")
 
-	if post, meta, ch, err := b.obtainPost(ctx); err != nil {
+	if post, meta, ch, err := b.obtainPost(ctx, sig.NodeID()); err != nil {
 		b.log.Error("failed to obtain post for certification", zap.Error(err))
 		return
 	} else {
@@ -616,11 +557,7 @@
 	switch {
 	case errors.Is(err, sql.ErrNotFound):
 		// initial ATX challenge
-<<<<<<< HEAD
-		post, err := nipost.GetPost(b.localDB, b.signer.NodeID())
-=======
-		post, err := nipost.InitialPost(b.localDB, nodeID)
->>>>>>> 10d11d58
+		post, err := nipost.GetPost(b.localDB, nodeID)
 		if err != nil {
 			return nil, fmt.Errorf("get initial post: %w", err)
 		}
@@ -728,11 +665,7 @@
 ) (*types.ActivationTx, error) {
 	pubEpoch := challenge.PublishEpoch
 
-<<<<<<< HEAD
-	nipostState, err := b.nipostBuilder.BuildNIPost(ctx, challenge, b.certifier)
-=======
-	nipostState, err := b.nipostBuilder.BuildNIPost(ctx, sig, challenge)
->>>>>>> 10d11d58
+	nipostState, err := b.nipostBuilder.BuildNIPost(ctx, sig, challenge, b.certifier)
 	if err != nil {
 		return nil, fmt.Errorf("build NIPost: %w", err)
 	}
