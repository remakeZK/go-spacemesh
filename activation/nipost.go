--- conflicted
+++ resolved
@@ -213,12 +213,9 @@
 
 		submitCtx, cancel := context.WithDeadline(ctx, poetRoundStart)
 		defer cancel()
-<<<<<<< HEAD
-
-		if err := nb.submitPoetChallenges(submitCtx, poetProofDeadline, challenge.Hash().Bytes(), certifier); err != nil {
-=======
-		if err := nb.submitPoetChallenges(submitCtx, signer, poetProofDeadline, challenge.Hash().Bytes()); err != nil {
->>>>>>> 10d11d58
+
+		ch := challenge.Hash().Bytes()
+		if err := nb.submitPoetChallenges(submitCtx, signer, poetProofDeadline, ch, certifier); err != nil {
 			return nil, fmt.Errorf("submitting to poets: %w", err)
 		}
 		count, err := nipost.PoetRegistrationCount(nb.localDB, signer.NodeID())
@@ -340,7 +337,6 @@
 	auth := PoetAuth{
 		PoetCert: certifier.GetCertificate(client.Address()),
 	}
-<<<<<<< HEAD
 	if auth.PoetCert == nil {
 		logger.Info("missing poet cert - falling back to PoW")
 		powCtx, cancel := withConditionalTimeout(ctx, nb.poetCfg.RequestTimeout)
@@ -355,7 +351,7 @@
 			ctx,
 			powParams.Challenge,
 			challenge,
-			nb.signer.NodeID().Bytes(),
+			nodeID.Bytes(),
 			powParams.Difficulty,
 		)
 		metrics.PoetPowDuration.Set(float64(time.Since(startTime).Nanoseconds()))
@@ -368,44 +364,19 @@
 		}
 	} else {
 		logger.Info("registering with a certificate", zap.Binary("cert", auth.PoetCert))
-=======
-
-	logger.Debug("doing pow with params", zap.Any("pow_params", powParams))
-	startTime := time.Now()
-	nonce, err := shared.FindSubmitPowNonce(
-		ctx,
-		powParams.Challenge,
-		challenge,
-		nodeID.Bytes(),
-		powParams.Difficulty,
-	)
-	metrics.PoetPowDuration.Set(float64(time.Since(startTime).Nanoseconds()))
-	if err != nil {
-		return fmt.Errorf("running poet PoW: %w", err)
->>>>>>> 10d11d58
 	}
 
 	logger.Debug("submitting challenge to poet proving service")
 
 	submitCtx, cancel := withConditionalTimeout(ctx, nb.poetCfg.RequestTimeout)
 	defer cancel()
-<<<<<<< HEAD
 	var (
 		round *types.PoetRound
 		err   error
 	)
-=======
-	round, err := client.Submit(submitCtx, deadline, prefix, challenge, signature, nodeID, PoetPoW{
-		Nonce:  nonce,
-		Params: *powParams,
-	})
-	if err != nil {
-		return &PoetSvcUnstableError{msg: "failed to submit challenge to poet service", source: err}
-	}
->>>>>>> 10d11d58
 
 	for try := 0; try < 2; try++ {
-		round, err = client.Submit(submitCtx, deadline, prefix, challenge, signature, nb.signer.NodeID(), auth)
+		round, err = client.Submit(submitCtx, deadline, prefix, challenge, signature, nodeID, auth)
 		if err == nil {
 			break
 		}
@@ -444,11 +415,7 @@
 	for _, poetClient := range nb.poetProvers {
 		client := poetClient
 		g.Go(func() error {
-<<<<<<< HEAD
-			errChan <- nb.submitPoetChallenge(ctx, deadline, client, prefix, challenge, signature, certifier)
-=======
-			errChan <- nb.submitPoetChallenge(ctx, signer.NodeID(), deadline, client, prefix, challenge, signature)
->>>>>>> 10d11d58
+			errChan <- nb.submitPoetChallenge(ctx, signer.NodeID(), deadline, client, prefix, challenge, signature, certifier)
 			return nil
 		})
 	}
