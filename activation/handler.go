package activation

import (
	"context"
	"errors"
	"fmt"
	"sync"
	"time"

	"github.com/spacemeshos/post/shared"
	"golang.org/x/exp/maps"

	"github.com/spacemeshos/go-spacemesh/codec"
	"github.com/spacemeshos/go-spacemesh/common/types"
	"github.com/spacemeshos/go-spacemesh/datastore"
	"github.com/spacemeshos/go-spacemesh/events"
	"github.com/spacemeshos/go-spacemesh/log"
	"github.com/spacemeshos/go-spacemesh/metrics"
	"github.com/spacemeshos/go-spacemesh/p2p"
	"github.com/spacemeshos/go-spacemesh/p2p/pubsub"
	"github.com/spacemeshos/go-spacemesh/signing"
	"github.com/spacemeshos/go-spacemesh/sql"
	"github.com/spacemeshos/go-spacemesh/sql/atxs"
	"github.com/spacemeshos/go-spacemesh/system"
)

var (
	errKnownAtx      = errors.New("known atx")
	errMalformedData = fmt.Errorf("malformed data: %w", pubsub.ValidationRejectErr)
	errMaliciousATX  = errors.New("malicious atx")
)

type atxChan struct {
	ch        chan struct{}
	listeners int
}

// Handler processes the atxs received from all nodes and their validity status.
type Handler struct {
	cdb             *datastore.CachedDB
	edVerifier      *signing.EdVerifier
	clock           layerClock
	publisher       pubsub.Publisher
	layersPerEpoch  uint32
	tickSize        uint64
	goldenATXID     types.ATXID
	nipostValidator nipostValidator
	atxReceivers    []AtxReceiver
	log             log.Log
	mu              sync.Mutex
	atxChannels     map[types.ATXID]*atxChan
	fetcher         system.Fetcher
	poetCfg         PoetConfig
}

// NewHandler returns a data handler for ATX.
func NewHandler(
	cdb *datastore.CachedDB,
	edVerifier *signing.EdVerifier,
	c layerClock,
	pub pubsub.Publisher,
	fetcher system.Fetcher,
	layersPerEpoch uint32,
	tickSize uint64,
	goldenATXID types.ATXID,
	nipostValidator nipostValidator,
	atxReceivers []AtxReceiver,
	log log.Log,
	poetCfg PoetConfig,
) *Handler {
	return &Handler{
		cdb:             cdb,
		edVerifier:      edVerifier,
		clock:           c,
		publisher:       pub,
		layersPerEpoch:  layersPerEpoch,
		tickSize:        tickSize,
		goldenATXID:     goldenATXID,
		nipostValidator: nipostValidator,
		atxReceivers:    atxReceivers,
		log:             log,
		atxChannels:     make(map[types.ATXID]*atxChan),
		fetcher:         fetcher,
		poetCfg:         poetCfg,
	}
}

var closedChan = make(chan struct{})

func init() {
	close(closedChan)
}

// AwaitAtx returns a channel that will receive notification when the specified atx with id is received via gossip.
func (h *Handler) AwaitAtx(id types.ATXID) chan struct{} {
	h.mu.Lock()
	defer h.mu.Unlock()

	if has, err := atxs.Has(h.cdb, id); err == nil && has {
		return closedChan
	}

	ch, found := h.atxChannels[id]
	if !found {
		ch = &atxChan{
			ch:        make(chan struct{}),
			listeners: 0,
		}
		h.atxChannels[id] = ch
	}
	ch.listeners++
	return ch.ch
}

// UnsubscribeAtx un subscribes the waiting for a specific atx with atx id id to arrive via gossip.
func (h *Handler) UnsubscribeAtx(id types.ATXID) {
	h.mu.Lock()
	defer h.mu.Unlock()

	ch, found := h.atxChannels[id]
	if !found {
		return
	}
	ch.listeners--
	if ch.listeners < 1 {
		delete(h.atxChannels, id)
	}
}

// ProcessAtx validates the active set size declared in the atx, and contextually validates the atx according to atx
// validation rules it then stores the atx with flag set to validity of the atx.
//
// ATXs received as input must be already syntactically valid. Only contextual validation is performed.
func (h *Handler) ProcessAtx(ctx context.Context, atx *types.VerifiedActivationTx) error {
	h.mu.Lock()
	defer h.mu.Unlock()

	existingATX, _ := h.cdb.GetAtxHeader(atx.ID())
	if existingATX != nil { // Already processed
		return nil
	}
	h.log.WithContext(ctx).With().Info("processing atx",
		atx.ID(),
		atx.PublishEpoch,
		log.Stringer("smesher", atx.SmesherID),
		atx.PublishEpoch,
	)
	if err := h.ContextuallyValidateAtx(atx); err != nil {
		h.log.WithContext(ctx).With().Warning("atx failed contextual validation",
			atx.ID(),
			log.Stringer("smesher", atx.SmesherID),
			log.Err(err),
		)
	} else {
		h.log.WithContext(ctx).With().Info("atx is valid", atx.ID())
	}
	if err := h.storeAtx(ctx, atx); err != nil {
		return fmt.Errorf("cannot store atx %s: %w", atx.ShortString(), err)
	}

	return nil
}

// SyntacticallyValidateAtx ensures the following conditions apply, otherwise it returns an error.
//
//   - If the sequence number is non-zero: PrevATX points to a syntactically valid ATX whose sequence number is one less
//     than the current ATXs sequence number.
//   - If the sequence number is zero: PrevATX is empty.
//   - Positioning ATX points to a syntactically valid ATX.
//   - NIPost challenge is a hash of the serialization of the following fields:
//     NodeID, SequenceNumber, PrevATXID, LayerID, StartTick, PositioningATX.
//   - The NIPost is valid.
//   - ATX LayerID is NIPostLayerTime or less after the PositioningATX LayerID.
//   - The ATX view of the previous epoch contains ActiveSetSize activations.
func (h *Handler) SyntacticallyValidateAtx(ctx context.Context, atx *types.ActivationTx) (*types.VerifiedActivationTx, error) {
	var (
		commitmentATX *types.ATXID
		err           error
	)

	if atx.PrevATXID == types.EmptyATXID {
		if err := h.validateInitialAtx(ctx, atx); err != nil {
			return nil, err
		}
		commitmentATX = atx.CommitmentATX // validateInitialAtx checks that commitmentATX is not nil and references an existing valid ATX
	} else {
		commitmentATX, err = h.getCommitmentAtx(atx)
		if err != nil {
			return nil, fmt.Errorf("commitment atx for %s not found: %w", atx.SmesherID, err)
		}

		err = h.validateNonInitialAtx(ctx, atx, *commitmentATX)
		if err != nil {
			return nil, err
		}
	}

	if err := h.nipostValidator.PositioningAtx(&atx.PositioningATX, h.cdb, h.goldenATXID, atx.PublishEpoch, h.layersPerEpoch); err != nil {
		return nil, err
	}

	var baseTickHeight uint64
	if atx.PositioningATX != h.goldenATXID {
		posAtx, _ := h.cdb.GetAtxHeader(atx.PositioningATX) // cannot fail as pos atx is already verified
		baseTickHeight = posAtx.TickHeight()
	}

	expectedChallengeHash := atx.NIPostChallenge.Hash()
	h.log.WithContext(ctx).With().Info("validating nipost", log.String("expected_challenge_hash", expectedChallengeHash.String()), atx.ID())

	leaves, err := h.nipostValidator.NIPost(atx.SmesherID, *commitmentATX, atx.NIPost, expectedChallengeHash, atx.NumUnits)
	if err != nil {
		return nil, fmt.Errorf("invalid nipost: %w", err)
	}

	return atx.Verify(baseTickHeight, leaves/h.tickSize)
}

func (h *Handler) validateInitialAtx(_ context.Context, atx *types.ActivationTx) error {
	if atx.InitialPost == nil {
		return fmt.Errorf("no prevATX declared, but initial Post is not included")
	}

	if atx.InnerActivationTx.NodeID == nil {
		return fmt.Errorf("no prevATX declared, but NodeID is missing")
	}

	if err := h.nipostValidator.InitialNIPostChallenge(&atx.NIPostChallenge, h.cdb, h.goldenATXID, atx.InitialPost.Indices); err != nil {
		return err
	}

	// Use the NIPost's Post metadata, while overriding the challenge to a zero challenge,
	// as expected from the initial Post.
	initialPostMetadata := *atx.NIPost.PostMetadata
	initialPostMetadata.Challenge = shared.ZeroChallenge

	if err := h.nipostValidator.Post(atx.SmesherID, *atx.CommitmentATX, atx.InitialPost, &initialPostMetadata, atx.NumUnits); err != nil {
		return fmt.Errorf("invalid initial Post: %w", err)
	}

	if atx.VRFNonce == nil {
		return fmt.Errorf("no prevATX declared, but VRFNonce is missing")
	}

	if err := h.nipostValidator.VRFNonce(atx.SmesherID, *atx.CommitmentATX, atx.VRFNonce, &initialPostMetadata, atx.NumUnits); err != nil {
		return fmt.Errorf("invalid VRFNonce: %w", err)
	}

	atx.SetEffectiveNumUnits(atx.NumUnits)
	return nil
}

func (h *Handler) validateNonInitialAtx(ctx context.Context, atx *types.ActivationTx, commitmentATX types.ATXID) error {
	if atx.InnerActivationTx.NodeID != nil {
		return fmt.Errorf("prevATX declared, but NodeID is included")
	}

	if err := h.nipostValidator.NIPostChallenge(&atx.NIPostChallenge, h.cdb, atx.SmesherID); err != nil {
		return err
	}

	prevAtx, err := h.cdb.GetAtxHeader(atx.PrevATXID)
	if err != nil {
		return err
	}

	nonce := atx.VRFNonce
	if atx.NumUnits > prevAtx.NumUnits && nonce == nil {
		h.log.WithContext(ctx).With().Info("PoST size increased without new VRF Nonce, re-validating current nonce",
			atx.ID(),
			log.Stringer("smesher", atx.SmesherID),
		)

		current, err := h.cdb.VRFNonce(atx.SmesherID, atx.TargetEpoch())
		if err != nil {
			return fmt.Errorf("failed to get current nonce: %w", err)
		}
		nonce = &current
	}

	if nonce != nil {
		err = h.nipostValidator.VRFNonce(atx.SmesherID, commitmentATX, nonce, atx.NIPost.PostMetadata, atx.NumUnits)
		if err != nil {
			return fmt.Errorf("invalid VRFNonce: %w", err)
		}
	}

	if atx.InitialPost != nil {
		return fmt.Errorf("prevATX declared, but initial Post is included")
	}

	if prevAtx.NumUnits < atx.NumUnits {
		atx.SetEffectiveNumUnits(prevAtx.NumUnits)
	} else {
		atx.SetEffectiveNumUnits(atx.NumUnits)
	}
	return nil
}

func (h *Handler) getCommitmentAtx(atx *types.ActivationTx) (*types.ATXID, error) {
	if atx.CommitmentATX != nil {
		return atx.CommitmentATX, nil
	}

	id, err := atxs.CommitmentATX(h.cdb, atx.SmesherID)
	if err != nil {
		return nil, err
	}
	return &id, nil
}

// ContextuallyValidateAtx ensures that the previous ATX referenced is the last known ATX for the referenced miner ID.
// If a previous ATX is not referenced, it validates that indeed there's no previous known ATX for that miner ID.
func (h *Handler) ContextuallyValidateAtx(atx *types.VerifiedActivationTx) error {
	lastAtx, err := atxs.GetLastIDByNodeID(h.cdb, atx.SmesherID)
	if err == nil && atx.PrevATXID == lastAtx {
		// last atx referenced equals last ATX seen from node
		return nil
	}

	if err == nil && atx.PrevATXID == types.EmptyATXID {
		// no previous atx declared, but already seen at least one atx from node
		return fmt.Errorf("no prevATX reported, but other atx with same nodeID (%v) found: %v", atx.SmesherID, lastAtx.ShortString())
	}

	if err == nil && atx.PrevATXID != lastAtx {
		// last atx referenced does not equal last ATX seen from node
		return fmt.Errorf("last atx is not the one referenced")
	}

	if errors.Is(err, sql.ErrNotFound) && atx.PrevATXID == types.EmptyATXID {
		// no previous atx found and none referenced
		return nil
	}

	if err != nil && atx.PrevATXID != types.EmptyATXID {
		// no previous atx found but previous atx referenced
		h.log.With().Error("could not fetch node last atx",
			atx.ID(),
			log.Stringer("smesher", atx.SmesherID),
			log.Err(err),
		)
		return fmt.Errorf("could not fetch node last atx: %w", err)
	}

	return err
}

// storeAtx stores an ATX and notifies subscribers of the ATXID.
func (h *Handler) storeAtx(ctx context.Context, atx *types.VerifiedActivationTx) error {
	malicious, err := h.cdb.IsMalicious(atx.SmesherID)
	if err != nil {
		return fmt.Errorf("checking if node is malicious: %w", err)
	}
	var proof *types.MalfeasanceProof
	if err = h.cdb.WithTx(ctx, func(dbtx *sql.Tx) error {
		if !malicious {
			prev, err := atxs.GetByEpochAndNodeID(dbtx, atx.PublishEpoch, atx.SmesherID)
			if err != nil && !errors.Is(err, sql.ErrNotFound) {
				return err
			}
			// do ID check to be absolutely sure.
			if prev != nil && prev.ID() != atx.ID() {
				var atxProof types.AtxProof
				for i, a := range []*types.VerifiedActivationTx{prev, atx} {
					atxProof.Messages[i] = types.AtxProofMsg{
						InnerMsg: types.ATXMetadata{
							PublishEpoch: a.PublishEpoch,
							MsgHash:      types.BytesToHash(a.HashInnerBytes()),
						},
						SmesherID: a.SmesherID,
						Signature: a.Signature,
					}
				}
				proof = &types.MalfeasanceProof{
					Layer: atx.PublishEpoch.FirstLayer(),
					Proof: types.Proof{
						Type: types.MultipleATXs,
						Data: &atxProof,
					},
				}
				if err = h.cdb.AddMalfeasanceProof(atx.SmesherID, proof, dbtx); err != nil {
					return fmt.Errorf("adding malfeasance proof: %w", err)
				}
				h.log.WithContext(ctx).With().Warning("smesher produced more than one atx in the same epoch",
					log.Stringer("smesher", atx.SmesherID),
					log.Object("prev", prev),
					log.Object("curr", atx),
				)
			}
		}
		if err = atxs.Add(dbtx, atx); err != nil && !errors.Is(err, sql.ErrObjectExists) {
			return fmt.Errorf("add atx to db: %w", err)
		}
		return nil
	}); err != nil {
		return fmt.Errorf("store atx: %w", err)
	}

	// notify subscribers
	if ch, found := h.atxChannels[atx.ID()]; found {
		close(ch.ch)
		delete(h.atxChannels, atx.ID())
	}

	h.log.WithContext(ctx).With().Info("finished storing atx in epoch", atx.ID(), atx.PublishEpoch)

	// broadcast malfeasance proof last as the verification of the proof will take place
	// in the same goroutine
	if proof != nil {
		gossip := types.MalfeasanceGossip{
			MalfeasanceProof: *proof,
		}
		encodedProof, err := codec.Encode(&gossip)
		if err != nil {
			h.log.Fatal("failed to encode MalfeasanceGossip", log.Err(err))
		}
		if err = h.publisher.Publish(ctx, pubsub.MalfeasanceProof, encodedProof); err != nil {
			h.log.With().Error("failed to broadcast malfeasance proof", log.Err(err))
			return fmt.Errorf("broadcast atx malfeasance proof: %w", err)
		}
		return errMaliciousATX
	}
	return nil
}

// GetEpochAtxs returns all valid ATXs received in the epoch epochID.
func (h *Handler) GetEpochAtxs(epochID types.EpochID) (ids []types.ATXID, err error) {
	ids, err = atxs.GetIDsByEpoch(h.cdb, epochID)
	h.log.With().Debug("returned epoch atxs", epochID,
		log.Int("count", len(ids)),
		log.String("atxs", fmt.Sprint(ids)))
	return
}

// GetPosAtxID returns the best (highest layer id), currently known to this node, pos atx id.
func (h *Handler) GetPosAtxID() (types.ATXID, error) {
	id, err := atxs.GetAtxIDWithMaxHeight(h.cdb)
	if err != nil {
		return types.EmptyATXID, fmt.Errorf("failed to get positioning atx: %w", err)
	}
	return id, nil
}

// HandleAtxData handles atxs received either by gossip or sync.
func (h *Handler) HandleAtxData(ctx context.Context, peer p2p.Peer, data []byte) error {
	err := h.HandleGossipAtx(ctx, peer, data)
	if errors.Is(err, errKnownAtx) {
		return nil
	}
	return err
}

func (h *Handler) registerHashes(atx *types.ActivationTx, peer p2p.Peer) {
	hashes := map[types.Hash32]struct{}{}
	for _, id := range []types.ATXID{atx.PositioningATX, atx.PrevATXID} {
		if id != types.EmptyATXID && id != h.goldenATXID {
			hashes[id.Hash32()] = struct{}{}
		}
	}
	hashes[atx.GetPoetProofRef()] = struct{}{}
	h.fetcher.RegisterPeerHashes(peer, maps.Keys(hashes))
}

// HandleGossipAtx handles the atx gossip data channel.
func (h *Handler) HandleGossipAtx(ctx context.Context, peer p2p.Peer, msg []byte) error {
	err := h.handleGossipAtx(ctx, peer, msg)
	if err != nil && !errors.Is(err, errMalformedData) && !errors.Is(err, errKnownAtx) {
		h.log.WithContext(ctx).With().Warning("failed to process atx gossip",
			log.Stringer("sender", peer),
			log.Err(err),
		)
	}
	return err
}

func (h *Handler) handleGossipAtx(ctx context.Context, peer p2p.Peer, msg []byte) error {
	receivedTime := time.Now()
	var atx types.ActivationTx
<<<<<<< HEAD
	if err := codec.Decode(msg, &atx); err != nil {
		return errMalformedData
=======
	if err := codec.Decode(data, &atx); err != nil {
		return fmt.Errorf("%w: %v", errMalformedData, err)
>>>>>>> 12a5fbf1
	}

	epochStart := h.clock.LayerToTime(atx.PublishEpoch.FirstLayer())
	poetRoundEnd := epochStart.Add(h.poetCfg.PhaseShift - h.poetCfg.CycleGap)
	latency := receivedTime.Sub(poetRoundEnd)
	metrics.ReportMessageLatency(pubsub.AtxProtocol, pubsub.AtxProtocol, latency)

	atx.SetReceived(receivedTime.Local())
	if err := atx.Initialize(); err != nil {
		return fmt.Errorf("failed to derive ID from atx: %w", err)
	}

	if !h.edVerifier.Verify(signing.ATX, atx.SmesherID, atx.SignedBytes(), atx.Signature) {
		return fmt.Errorf("failed to verify atx signature: %w", errMalformedData)
	}

	logger := h.log.WithContext(ctx).WithFields(atx.ID())
	existing, _ := h.cdb.GetAtxHeader(atx.ID())
	if existing != nil {
		logger.With().Debug("received known atx")
		return fmt.Errorf("%w atx %s", errKnownAtx, atx.ID())
	}

	if atx.NIPost == nil {
		return fmt.Errorf("nil nipst in gossip for atx %s", atx.ShortString())
	}

	h.registerHashes(&atx, peer)
	if err := h.fetcher.GetPoetProof(ctx, atx.GetPoetProofRef()); err != nil {
		return fmt.Errorf("received atx (%v) with syntactically invalid or missing PoET proof (%x): %v",
			atx.ShortString(), atx.GetPoetProofRef().ShortString(), err)
	}

	if err := h.FetchAtxReferences(ctx, &atx); err != nil {
		return fmt.Errorf("received atx (%v) with missing references of prev or pos id %v, %v, %v",
			atx.ID().ShortString(), atx.PrevATXID.ShortString(), atx.PositioningATX.ShortString(), log.Err(err))
	}

	vAtx, err := h.SyntacticallyValidateAtx(ctx, &atx)
	if err != nil {
		return fmt.Errorf("received syntactically invalid atx %v: %v", atx.ShortString(), err)
	}
	err = h.ProcessAtx(ctx, vAtx)
	if err != nil {
		return fmt.Errorf("cannot process atx %v: %v", atx.ShortString(), err)
		// TODO(anton): blacklist peer
	}
	header, err := h.cdb.GetAtxHeader(vAtx.ID())
	if err != nil {
		return fmt.Errorf("get header for processed atx %s: %w", vAtx.ID(), err)
	}
	for _, r := range h.atxReceivers {
		r.OnAtx(header)
	}
	events.ReportNewActivation(vAtx)
	logger.With().Info("new atx", log.Inline(vAtx), log.Int("size", len(msg)))
	return nil
}

// FetchAtxReferences fetches positioning and prev atxs from peers if they are not found in db.
func (h *Handler) FetchAtxReferences(ctx context.Context, atx *types.ActivationTx) error {
	logger := h.log.WithContext(ctx)
	var atxIDs []types.ATXID
	if atx.PositioningATX != types.EmptyATXID && atx.PositioningATX != h.goldenATXID {
		logger.With().Debug("going to fetch pos atx", atx.PositioningATX, atx.ID())
		atxIDs = append(atxIDs, atx.PositioningATX)
	}

	if atx.PrevATXID != types.EmptyATXID {
		logger.With().Debug("going to fetch prev atx", atx.PrevATXID, atx.ID())
		if len(atxIDs) < 1 || atx.PrevATXID != atxIDs[0] {
			atxIDs = append(atxIDs, atx.PrevATXID)
		}
	}
	if len(atxIDs) == 0 {
		return nil
	}

	if err := h.fetcher.GetAtxs(ctx, atxIDs); err != nil {
		return fmt.Errorf("fetch referenced atxs: %w", err)
	}
	logger.With().Debug("done fetching references for atx", atx.ID())
	return nil
}<|MERGE_RESOLUTION|>--- conflicted
+++ resolved
@@ -477,13 +477,8 @@
 func (h *Handler) handleGossipAtx(ctx context.Context, peer p2p.Peer, msg []byte) error {
 	receivedTime := time.Now()
 	var atx types.ActivationTx
-<<<<<<< HEAD
 	if err := codec.Decode(msg, &atx); err != nil {
-		return errMalformedData
-=======
-	if err := codec.Decode(data, &atx); err != nil {
 		return fmt.Errorf("%w: %v", errMalformedData, err)
->>>>>>> 12a5fbf1
 	}
 
 	epochStart := h.clock.LayerToTime(atx.PublishEpoch.FirstLayer())
