package activation

import (
	"context"
	"errors"
	"fmt"
	"os"
	"testing"
	"time"

	pb "github.com/spacemeshos/api/release/go/spacemesh/v1"
	"github.com/spacemeshos/post/shared"
	"github.com/stretchr/testify/assert"
	"github.com/stretchr/testify/require"
	"go.uber.org/mock/gomock"
	"golang.org/x/sync/errgroup"

	"github.com/spacemeshos/go-spacemesh/codec"
	"github.com/spacemeshos/go-spacemesh/common/types"
	"github.com/spacemeshos/go-spacemesh/datastore"
	"github.com/spacemeshos/go-spacemesh/events"
	"github.com/spacemeshos/go-spacemesh/log/logtest"
	"github.com/spacemeshos/go-spacemesh/p2p/pubsub"
	"github.com/spacemeshos/go-spacemesh/p2p/pubsub/mocks"
	"github.com/spacemeshos/go-spacemesh/signing"
	"github.com/spacemeshos/go-spacemesh/sql"
	"github.com/spacemeshos/go-spacemesh/sql/atxs"
	"github.com/spacemeshos/go-spacemesh/sql/localsql"
	"github.com/spacemeshos/go-spacemesh/sql/localsql/nipost"
)

// ========== Vars / Consts ==========

const (
	layersPerEpoch                 = 10
	layerDuration                  = time.Second
	postGenesisEpoch types.EpochID = 2
)

func TestMain(m *testing.M) {
	types.SetLayersPerEpoch(layersPerEpoch)
	res := m.Run()
	os.Exit(res)
}

// ========== Helper functions ==========

func newChallenge(
	sequence uint64,
	prevAtxID, posAtxID types.ATXID,
	PublishEpoch types.EpochID,
	cATX *types.ATXID,
) types.NIPostChallenge {
	return types.NIPostChallenge{
		Sequence:       sequence,
		PrevATXID:      prevAtxID,
		PublishEpoch:   PublishEpoch,
		PositioningATX: posAtxID,
		CommitmentATX:  cATX,
	}
}

func newAtx(
	t testing.TB,
	sig *signing.EdSigner,
	challenge types.NIPostChallenge,
	nipost *types.NIPost,
	numUnits uint32,
	coinbase types.Address,
) *types.ActivationTx {
	atx := types.NewActivationTx(challenge, coinbase, nipost, numUnits, nil)
	atx.SetEffectiveNumUnits(numUnits)
	atx.SetReceived(time.Now())
	return atx
}

func newActivationTx(
	t testing.TB,
	sig *signing.EdSigner,
	sequence uint64,
	prevATX types.ATXID,
	positioningATX types.ATXID,
	cATX *types.ATXID,
	publishEpoch types.EpochID,
	startTick, numTicks uint64,
	coinbase types.Address,
	numUnits uint32,
	nipost *types.NIPost,
) *types.VerifiedActivationTx {
	challenge := newChallenge(sequence, prevATX, positioningATX, publishEpoch, cATX)
	atx := newAtx(t, sig, challenge, nipost, numUnits, coinbase)
	if sequence == 0 {
		nodeID := sig.NodeID()
		atx.NodeID = &nodeID
	}

	atx.SetEffectiveNumUnits(numUnits)
	atx.SetReceived(time.Now())
	require.NoError(t, SignAndFinalizeAtx(sig, atx))
	vAtx, err := atx.Verify(startTick, numTicks)
	require.NoError(t, err)
	return vAtx
}

type testAtxBuilder struct {
	*Builder
	cdb         *datastore.CachedDB
	localDb     *localsql.Database
	sig         *signing.EdSigner
	goldenATXID types.ATXID

	mpub        *mocks.MockPublisher
	mnipost     *MocknipostBuilder
	mpostClient *MockPostClient
	mclock      *MocklayerClock
	msync       *Mocksyncer
	mValidator  *MocknipostValidator
}

func newTestBuilder(tb testing.TB, opts ...BuilderOption) *testAtxBuilder {
	lg := logtest.New(tb)
	edSigner, err := signing.NewEdSigner()
	require.NoError(tb, err)
	ctrl := gomock.NewController(tb)
	tab := &testAtxBuilder{
		cdb:         datastore.NewCachedDB(sql.InMemory(), lg),
		localDb:     localsql.InMemory(),
		sig:         edSigner,
		goldenATXID: types.ATXID(types.HexToHash32("77777")),
		mpub:        mocks.NewMockPublisher(ctrl),
		mnipost:     NewMocknipostBuilder(ctrl),
		mpostClient: NewMockPostClient(ctrl),
		mclock:      NewMocklayerClock(ctrl),
		msync:       NewMocksyncer(ctrl),
		mValidator:  NewMocknipostValidator(ctrl),
	}

	opts = append(opts, WithValidator(tab.mValidator))

	cfg := Config{
		GoldenATXID:    tab.goldenATXID,
		LayersPerEpoch: layersPerEpoch,
	}

	tab.msync.EXPECT().RegisterForATXSynced().DoAndReturn(closedChan).AnyTimes()

	b := NewBuilder(
		cfg,
		tab.sig,
		tab.cdb,
		tab.localDb,
		tab.mpub,
		tab.mnipost,
		tab.mclock,
		tab.msync,
		lg.Zap(),
		opts...,
	)
	tab.Builder = b
	return tab
}

func assertLastAtx(
	r *require.Assertions,
	nodeID types.NodeID,
	poetRef types.Hash32,
	newAtx *types.ActivationTx,
	posAtx, prevAtx *types.VerifiedActivationTx,
	layersPerEpoch uint32,
) {
	atx := newAtx
	r.Equal(nodeID, atx.SmesherID)
	if prevAtx != nil {
		r.Equal(prevAtx.Sequence+1, atx.Sequence)
		r.Equal(prevAtx.ID(), atx.PrevATXID)
		r.Nil(atx.InitialPost)
		r.Nil(atx.VRFNonce)
	} else {
		r.Zero(atx.Sequence)
		r.Equal(types.EmptyATXID, atx.PrevATXID)
		r.NotNil(atx.InitialPost)
		r.NotNil(atx.VRFNonce)
	}
	r.Equal(posAtx.ID(), atx.PositioningATX)
	r.Equal(posAtx.PublishEpoch+1, atx.PublishEpoch)
	r.Equal(poetRef, atx.GetPoetProofRef())
}

func publishAtx(
	t *testing.T,
	tab *testAtxBuilder,
	posEpoch types.EpochID,
	currLayer *types.LayerID, // pointer to keep current layer consistent across calls
	buildNIPostLayerDuration uint32,
) (*types.ActivationTx, error) {
	t.Helper()

	publishEpoch := posEpoch + 1
	tab.mclock.EXPECT().LayerToTime(gomock.Any()).DoAndReturn(
		func(got types.LayerID) time.Time {
			// time.Now() ~= currentLayer
			genesis := time.Now().Add(-time.Duration(*currLayer) * layerDuration)
			return genesis.Add(layerDuration * time.Duration(got))
		}).AnyTimes()
	nonce := types.VRFPostIndex(123)
	commitmentATX := types.RandomATXID()
	tab.mpostClient.EXPECT().Info(gomock.Any()).Return(&types.PostInfo{
		NodeID:        tab.sig.NodeID(),
		CommitmentATX: commitmentATX,
		Nonce:         &nonce,

		NumUnits:      DefaultPostSetupOpts().NumUnits,
		LabelsPerUnit: DefaultPostConfig().LabelsPerUnit,
	}, nil).AnyTimes()
	tab.mnipost.EXPECT().BuildNIPost(gomock.Any(), gomock.Any(), gomock.Any()).DoAndReturn(
		func(_ context.Context, challenge *types.NIPostChallenge, _ certifierService) (*nipost.NIPostState, error) {
			*currLayer = currLayer.Add(buildNIPostLayerDuration)
			return newNIPostWithChallenge(t, challenge.Hash(), []byte("66666")), nil
		})
	ch := make(chan struct{})
	close(ch)
	tab.mclock.EXPECT().AwaitLayer(publishEpoch.FirstLayer()).DoAndReturn(
		func(got types.LayerID) <-chan struct{} {
			// advance to publish layer
			if currLayer.Before(got) {
				*currLayer = got
			}
			return ch
		})
	var built *types.ActivationTx
	tab.mpub.EXPECT().Publish(gomock.Any(), pubsub.AtxProtocol, gomock.Any()).DoAndReturn(
		func(_ context.Context, _ string, got []byte) error {
			var gotAtx types.ActivationTx
			require.NoError(t, codec.Decode(got, &gotAtx))
			gotAtx.SetReceived(time.Now().Local())
			built = &gotAtx
			require.NoError(t, built.Initialize())
			built.SetEffectiveNumUnits(gotAtx.NumUnits)
			vatx, err := built.Verify(0, 1)
			require.NoError(t, err)
			require.NoError(t, atxs.Add(tab.cdb, vatx))
			return nil
		})

	tab.mnipost.EXPECT().ResetState().Return(nil)
	// create and publish ATX
	err := tab.PublishActivationTx(context.Background())
	return built, err
}

func addPrevAtx(t *testing.T, db sql.Executor, epoch types.EpochID, sig *signing.EdSigner) *types.VerifiedActivationTx {
	challenge := types.NIPostChallenge{
		PublishEpoch: epoch,
	}
	atx := types.NewActivationTx(challenge, types.Address{}, nil, 2, nil)
	atx.SetEffectiveNumUnits(2)
	return addAtx(t, db, sig, atx)
}

func addAtx(t *testing.T, db sql.Executor, sig *signing.EdSigner, atx *types.ActivationTx) *types.VerifiedActivationTx {
	require.NoError(t, SignAndFinalizeAtx(sig, atx))
	atx.SetEffectiveNumUnits(atx.NumUnits)
	atx.SetReceived(time.Now())
	vAtx, err := atx.Verify(0, 1)
	require.NoError(t, err)
	require.NoError(t, atxs.Add(db, vAtx))
	return vAtx
}

// ========== Tests ==========

func TestBuilder_StartSmeshingCoinbase(t *testing.T) {
	tab := newTestBuilder(t)
	coinbase := types.Address{1, 1, 1}

	tab.mnipost.EXPECT().Proof(gomock.Any(), shared.ZeroChallenge).DoAndReturn(
		func(ctx context.Context, b []byte) (*types.Post, *types.PostInfo, error) {
			<-ctx.Done()
			return nil, nil, ctx.Err()
<<<<<<< HEAD
		}).
		AnyTimes()

=======
		})
	tab.mValidator.EXPECT().
		Post(gomock.Any(), gomock.Any(), gomock.Any(), gomock.Any(), gomock.Any(), gomock.Any()).
		AnyTimes().
		Return(nil)
>>>>>>> 5b27845b
	tab.mclock.EXPECT().CurrentLayer().Return(types.LayerID(0)).AnyTimes()
	tab.mclock.EXPECT().AwaitLayer(gomock.Any()).Return(make(chan struct{})).AnyTimes()
	require.NoError(t, tab.StartSmeshing(coinbase))
	require.Equal(t, coinbase, tab.Coinbase())

	// calling StartSmeshing more than once before calling StopSmeshing is an error
	require.ErrorContains(t, tab.StartSmeshing(coinbase), "already started")

	tab.mnipost.EXPECT().ResetState().Return(nil)
	require.NoError(t, tab.StopSmeshing(true))
}

func TestBuilder_RestartSmeshing(t *testing.T) {
	getBuilder := func(t *testing.T) *Builder {
		tab := newTestBuilder(t)
		tab.mnipost.EXPECT().Proof(gomock.Any(), shared.ZeroChallenge).AnyTimes().DoAndReturn(
			func(ctx context.Context, b []byte) (*types.Post, *types.PostInfo, error) {
				<-ctx.Done()
				return nil, nil, ctx.Err()
			})

		ch := make(chan struct{})
		close(ch)
		tab.mclock.EXPECT().AwaitLayer(gomock.Any()).Return(ch).AnyTimes()
		tab.mclock.EXPECT().CurrentLayer().Return(types.LayerID(0)).AnyTimes()
		return tab.Builder
	}

	t.Run("Single threaded", func(t *testing.T) {
		builder := getBuilder(t)
		for i := 0; i < 50; i++ {
			require.NoError(t, builder.StartSmeshing(types.Address{}))
			require.True(t, builder.Smeshing())
			require.NoError(t, builder.StopSmeshing(false))
			require.False(t, builder.Smeshing())
		}
	})

	t.Run("Multi threaded", func(t *testing.T) {
		// Meant to be run with -race to detect races.
		// It cannot check `builder.Smeshing()` as Start/Stop is happening from many goroutines simultaneously.
		// Both Start and Stop can fail as it is not known if builder is smeshing or not.
		builder := getBuilder(t)
		var eg errgroup.Group
		for worker := 0; worker < 10; worker += 1 {
			eg.Go(func() error {
				for i := 0; i < 50; i++ {
					builder.StartSmeshing(types.Address{})
					builder.StopSmeshing(false)
				}
				return nil
			})
		}
		require.NoError(t, eg.Wait())
	})
}

func TestBuilder_StopSmeshing_Delete(t *testing.T) {
	tab := newTestBuilder(t)

	currLayer := (postGenesisEpoch + 1).FirstLayer()
	tab.mclock.EXPECT().AwaitLayer(gomock.Any()).Return(make(chan struct{})).AnyTimes()
	tab.mclock.EXPECT().CurrentLayer().Return(currLayer).AnyTimes()
	tab.mclock.EXPECT().LayerToTime(gomock.Any()).DoAndReturn(
		func(got types.LayerID) time.Time {
			// time.Now() ~= currentLayer
			genesis := time.Now().Add(-time.Duration(currLayer) * layerDuration)
			return genesis.Add(layerDuration * time.Duration(got))
		}).AnyTimes()
	tab.mnipost.EXPECT().
		BuildNIPost(gomock.Any(), gomock.Any(), gomock.Any()).
		DoAndReturn(func(ctx context.Context, _ *types.NIPostChallenge, _ certifierService) (*nipost.NIPostState, error) {
			<-ctx.Done()
			return nil, ctx.Err()
		}).
		AnyTimes()
	tab.mnipost.EXPECT().Proof(gomock.Any(), shared.ZeroChallenge).DoAndReturn(
		func(ctx context.Context, b []byte) (*types.Post, *types.PostInfo, error) {
			<-ctx.Done()
			return nil, nil, ctx.Err()
		}).AnyTimes()

	// add challenge to DB
	refChallenge := &types.NIPostChallenge{
		PublishEpoch:  postGenesisEpoch + 2,
		CommitmentATX: &types.ATXID{1, 2, 3},
	}
	err := nipost.AddChallenge(tab.localDb, tab.sig.NodeID(), refChallenge)
	require.NoError(t, err)

	require.NoError(t, tab.StartSmeshing(types.Address{}))
	require.NoError(t, tab.StopSmeshing(false))

	challenge, err := nipost.Challenge(tab.localDb, tab.sig.NodeID())
	require.NoError(t, err)
	require.Equal(t, refChallenge, challenge) // challenge still present

	tab.mnipost.EXPECT().ResetState().Return(nil)
	require.NoError(t, tab.StartSmeshing(types.Address{}))
	require.NoError(t, tab.StopSmeshing(true))

	challenge, err = nipost.Challenge(tab.localDb, tab.sig.NodeID())
	require.ErrorIs(t, err, sql.ErrNotFound)
	require.Nil(t, challenge) // challenge deleted

	tab.mnipost.EXPECT().ResetState().Return(nil)
	require.NoError(t, tab.StartSmeshing(types.Address{}))
	require.NoError(t, tab.StopSmeshing(true)) // no-op

	challenge, err = nipost.Challenge(tab.localDb, tab.sig.NodeID())
	require.ErrorIs(t, err, sql.ErrNotFound)
	require.Nil(t, challenge) // challenge still deleted
}

func TestBuilder_StopSmeshing_failsWhenNotStarted(t *testing.T) {
	tab := newTestBuilder(t)
	require.ErrorContains(t, tab.StopSmeshing(true), "not started")
}

func TestBuilder_PublishActivationTx_HappyFlow(t *testing.T) {
	tab := newTestBuilder(t, WithPoetConfig(PoetConfig{PhaseShift: layerDuration}))
	posEpoch := postGenesisEpoch
	currLayer := posEpoch.FirstLayer()
	ch := newChallenge(1, types.ATXID{1, 2, 3}, types.ATXID{1, 2, 3}, posEpoch, nil)
	nipostData := newNIPostWithChallenge(t, types.HexToHash32("55555"), []byte("66666"))
	prevAtx := newAtx(t, tab.sig, ch, nipostData.NIPost, 2, types.Address{})
	SignAndFinalizeAtx(tab.sig, prevAtx)
	vPrevAtx, err := prevAtx.Verify(0, 1)
	require.NoError(t, err)
	require.NoError(t, atxs.Add(tab.cdb, vPrevAtx))

	// create and publish ATX
	tab.mclock.EXPECT().CurrentLayer().Return(currLayer).Times(4)
	atx1, err := publishAtx(t, tab, posEpoch, &currLayer, layersPerEpoch)
	require.NoError(t, err)
	require.NotNil(t, atx1)

	// create and publish another ATX
	currLayer = (posEpoch + 1).FirstLayer()
	tab.mclock.EXPECT().CurrentLayer().Return(currLayer).Times(4)
	atx2, err := publishAtx(t, tab, atx1.PublishEpoch, &currLayer, layersPerEpoch)
	require.NoError(t, err)
	require.NotEqual(t, atx1, atx2)
	require.Equal(t, atx1.TargetEpoch()+1, atx2.TargetEpoch())

	// state is cleaned up
	_, err = nipost.Challenge(tab.localDB, tab.sig.NodeID())
	require.ErrorIs(t, err, sql.ErrNotFound)
}

// TestBuilder_Loop_WaitsOnStaleChallenge checks if loop waits between attempts
// failing with ErrATXChallengeExpired.
func TestBuilder_Loop_WaitsOnStaleChallenge(t *testing.T) {
	// Arrange
	tab := newTestBuilder(t, WithPoetConfig(PoetConfig{PhaseShift: layerDuration * 4}))
	// current layer is too late to be able to build a nipost on time
	currLayer := (postGenesisEpoch + 1).FirstLayer()

	ch := newChallenge(1, types.ATXID{1, 2, 3}, types.ATXID{1, 2, 3}, postGenesisEpoch, &types.ATXID{'c', 'a', 't', 'x'})
	nipostData := newNIPostWithChallenge(t, types.HexToHash32("55555"), []byte("66666"))
	vrf := types.VRFPostIndex(123)
	prevAtx := types.NewActivationTx(ch, types.Address{}, nipostData.NIPost, 2, &vrf)
	prevAtx.SetEffectiveNumUnits(2)
	prevAtx.SetReceived(time.Now())
	SignAndFinalizeAtx(tab.sig, prevAtx)
	vPrevAtx, err := prevAtx.Verify(0, 1)
	require.NoError(t, err)
	require.NoError(t, atxs.Add(tab.cdb, vPrevAtx))

	tab.mclock.EXPECT().CurrentLayer().Return(currLayer).AnyTimes()
	tab.mclock.EXPECT().LayerToTime(gomock.Any()).DoAndReturn(
		func(got types.LayerID) time.Time {
			// time.Now() ~= currentLayer
			genesis := time.Now().Add(-time.Duration(currLayer) * layerDuration)
			return genesis.Add(layerDuration * time.Duration(got))
		}).AnyTimes()

	tab.mnipost.EXPECT().BuildNIPost(gomock.Any(), gomock.Any(), gomock.Any()).Return(nil, ErrATXChallengeExpired)
	tab.mnipost.EXPECT().ResetState().Return(nil)

	ctx, cancel := context.WithCancel(context.Background())
	defer cancel()
	tab.mclock.EXPECT().AwaitLayer(currLayer.Add(1)).Do(func(got types.LayerID) <-chan struct{} {
		cancel()
		ch := make(chan struct{})
		close(ch)
		return ch
	})

	// Act & Verify
	var eg errgroup.Group
	eg.Go(func() error {
		tab.run(ctx)
		return nil
	})

	require.NoError(t, eg.Wait())

	// state is cleaned up
	_, err = nipost.Challenge(tab.localDB, tab.sig.NodeID())
	require.ErrorIs(t, err, sql.ErrNotFound)
}

func TestBuilder_PublishActivationTx_FaultyNet(t *testing.T) {
	tab := newTestBuilder(t, WithPoetConfig(PoetConfig{PhaseShift: layerDuration * 4}))
	posEpoch := postGenesisEpoch
	currLayer := postGenesisEpoch.FirstLayer()
	ch := newChallenge(1, types.ATXID{1, 2, 3}, types.ATXID{1, 2, 3}, postGenesisEpoch, nil)
	nipostData := newNIPostWithChallenge(t, types.HexToHash32("55555"), []byte("66666"))
	prevAtx := newAtx(t, tab.sig, ch, nipostData.NIPost, 2, types.Address{})
	SignAndFinalizeAtx(tab.sig, prevAtx)
	vPrevAtx, err := prevAtx.Verify(0, 1)
	require.NoError(t, err)
	require.NoError(t, atxs.Add(tab.cdb, vPrevAtx))

	publishEpoch := posEpoch + 1
	tab.mclock.EXPECT().CurrentLayer().DoAndReturn(func() types.LayerID { return currLayer }).AnyTimes()
	tab.mclock.EXPECT().LayerToTime(gomock.Any()).DoAndReturn(
		func(got types.LayerID) time.Time {
			// time.Now() ~= currentLayer
			genesis := time.Now().Add(-time.Duration(currLayer) * layerDuration)
			return genesis.Add(layerDuration * time.Duration(got))
		}).AnyTimes()
	nonce := types.VRFPostIndex(123)
	commitmentATX := types.RandomATXID()
	tab.mpostClient.EXPECT().Info(gomock.Any()).Return(&types.PostInfo{
		NodeID:        tab.sig.NodeID(),
		CommitmentATX: commitmentATX,
		Nonce:         &nonce,

		NumUnits:      DefaultPostSetupOpts().NumUnits,
		LabelsPerUnit: DefaultPostConfig().LabelsPerUnit,
	}, nil).AnyTimes()
	tab.mnipost.EXPECT().BuildNIPost(gomock.Any(), gomock.Any(), gomock.Any()).DoAndReturn(
		func(_ context.Context, challenge *types.NIPostChallenge, _ certifierService) (*nipost.NIPostState, error) {
			currLayer = currLayer.Add(layersPerEpoch)
			return newNIPostWithChallenge(t, challenge.Hash(), []byte("66666")), nil
		})
	done := make(chan struct{})
	close(done)
	tab.mclock.EXPECT().AwaitLayer(publishEpoch.FirstLayer()).DoAndReturn(
		func(got types.LayerID) <-chan struct{} {
			// advance to publish layer
			if currLayer.Before(got) {
				currLayer = got
			}
			return done
		})
	var built *types.ActivationTx
	tab.mpub.EXPECT().Publish(gomock.Any(), pubsub.AtxProtocol, gomock.Any()).DoAndReturn(
		// first publish fails
		func(_ context.Context, _ string, got []byte) error {
			var gotAtx types.ActivationTx
			require.NoError(t, codec.Decode(got, &gotAtx))
			gotAtx.SetReceived(time.Now().Local())
			built = &gotAtx
			require.NoError(t, built.Initialize())
			return errors.New("something went wrong")
		},
	)

	// after successful publish, state is cleaned up
	tab.mnipost.EXPECT().ResetState().Return(nil)

	tab.mpub.EXPECT().Publish(gomock.Any(), pubsub.AtxProtocol, gomock.Any()).DoAndReturn(
		// second publish succeeds
		func(_ context.Context, _ string, got []byte) error {
			var gotAtx types.ActivationTx
			require.NoError(t, codec.Decode(got, &gotAtx))
			gotAtx.SetReceived(built.Received())
			require.NoError(t, gotAtx.Initialize())
			require.Equal(t, built, &gotAtx)
			return nil
		},
	)
	// create and publish ATX
	require.NoError(t, tab.PublishActivationTx(context.Background()))

	// state is cleaned up
	_, err = nipost.Challenge(tab.localDB, tab.sig.NodeID())
	require.ErrorIs(t, err, sql.ErrNotFound)
}

func TestBuilder_PublishActivationTx_UsesExistingChallengeOnLatePublish(t *testing.T) {
	poetCfg := PoetConfig{
		PhaseShift: layerDuration * 4,
	}
	tab := newTestBuilder(t, WithPoetConfig(poetCfg))
	posEpoch := postGenesisEpoch
	currLayer := (postGenesisEpoch + 1).FirstLayer().Add(5) // late for poet round start
	challenge := newChallenge(1, types.ATXID{1, 2, 3}, types.ATXID{1, 2, 3}, postGenesisEpoch, nil)
	nipostData := newNIPostWithChallenge(t, types.HexToHash32("55555"), []byte("66666"))
	prevAtx := newAtx(t, tab.sig, challenge, nipostData.NIPost, posEpoch.Uint32(), types.Address{})
	SignAndFinalizeAtx(tab.sig, prevAtx)
	vPrevAtx, err := prevAtx.Verify(0, 1)
	require.NoError(t, err)
	require.NoError(t, atxs.Add(tab.cdb, vPrevAtx))

	publishEpoch := currLayer.GetEpoch()
	tab.mclock.EXPECT().CurrentLayer().DoAndReturn(func() types.LayerID { return currLayer }).AnyTimes()
	tab.mclock.EXPECT().LayerToTime(gomock.Any()).DoAndReturn(
		func(got types.LayerID) time.Time {
			// time.Now() ~= currentLayer
			genesis := time.Now().Add(-time.Duration(currLayer) * layerDuration)
			return genesis.Add(layerDuration * time.Duration(got))
		}).AnyTimes()
	nonce := types.VRFPostIndex(123)
	commitmentATX := types.RandomATXID()
	tab.mpostClient.EXPECT().Info(gomock.Any()).Return(&types.PostInfo{
		NodeID:        tab.sig.NodeID(),
		CommitmentATX: commitmentATX,
		Nonce:         &nonce,

		NumUnits:      DefaultPostSetupOpts().NumUnits,
		LabelsPerUnit: DefaultPostConfig().LabelsPerUnit,
	}, nil).AnyTimes()
	tab.mnipost.EXPECT().BuildNIPost(gomock.Any(), gomock.Any(), gomock.Any()).DoAndReturn(
		func(_ context.Context, challenge *types.NIPostChallenge, _ certifierService) (*nipost.NIPostState, error) {
			currLayer = currLayer.Add(1)
			return newNIPostWithChallenge(t, challenge.Hash(), []byte("66666")), nil
		})
	done := make(chan struct{})
	close(done)
	tab.mclock.EXPECT().AwaitLayer(publishEpoch.FirstLayer()).DoAndReturn(
		func(got types.LayerID) <-chan struct{} {
			// advance to publish layer
			if currLayer.Before(got) {
				currLayer = got
			}
			return done
		})

	// store challenge in DB
	ch := &types.NIPostChallenge{
		Sequence:       vPrevAtx.Sequence + 1,
		PrevATXID:      vPrevAtx.ID(),
		PublishEpoch:   vPrevAtx.PublishEpoch + 1,
		PositioningATX: vPrevAtx.ID(),
	}

	require.NoError(t, nipost.AddChallenge(tab.localDb, tab.sig.NodeID(), ch))

	tab.mnipost.EXPECT().ResetState().Return(nil)

	tab.mpub.EXPECT().Publish(gomock.Any(), pubsub.AtxProtocol, gomock.Any()).DoAndReturn(
		// publish succeeds
		func(_ context.Context, _ string, got []byte) error {
			var gotAtx types.ActivationTx
			require.NoError(t, codec.Decode(got, &gotAtx))
			gotAtx.SetReceived(time.Now().Local())
			require.NoError(t, gotAtx.Initialize())
			require.Equal(t, *ch, gotAtx.NIPostChallenge)
			return nil
		},
	)

	// create and publish ATX
	require.NoError(t, tab.PublishActivationTx(context.Background()))

	// state is cleaned up
	_, err = nipost.Challenge(tab.localDB, tab.sig.NodeID())
	require.ErrorIs(t, err, sql.ErrNotFound)
}

func TestBuilder_PublishActivationTx_RebuildNIPostWhenTargetEpochPassed(t *testing.T) {
	tab := newTestBuilder(t, WithPoetConfig(PoetConfig{PhaseShift: layerDuration * 4}))
	posEpoch := types.EpochID(2)
	currLayer := posEpoch.FirstLayer()
	ch := newChallenge(1, types.ATXID{1, 2, 3}, types.ATXID{1, 2, 3}, posEpoch, nil)
	nipostData := newNIPostWithChallenge(t, types.HexToHash32("55555"), []byte("66666"))
	prevAtx := newAtx(t, tab.sig, ch, nipostData.NIPost, 2, types.Address{})
	SignAndFinalizeAtx(tab.sig, prevAtx)
	vPrevAtx, err := prevAtx.Verify(0, 1)
	require.NoError(t, err)
	require.NoError(t, atxs.Add(tab.cdb, vPrevAtx))

	publishEpoch := posEpoch + 1
	tab.mclock.EXPECT().CurrentLayer().DoAndReturn(
		func() types.LayerID {
			return currLayer
		}).AnyTimes()
	tab.mclock.EXPECT().LayerToTime(gomock.Any()).DoAndReturn(
		func(got types.LayerID) time.Time {
			// time.Now() ~= currentLayer
			genesis := time.Now().Add(-time.Duration(currLayer) * layerDuration)
			return genesis.Add(layerDuration * time.Duration(got))
		}).AnyTimes()
	tab.mnipost.EXPECT().BuildNIPost(gomock.Any(), gomock.Any(), gomock.Any()).DoAndReturn(
		func(_ context.Context, challenge *types.NIPostChallenge, _ certifierService) (*nipost.NIPostState, error) {
			currLayer = currLayer.Add(layersPerEpoch)
			return newNIPostWithChallenge(t, challenge.Hash(), []byte("66666")), nil
		})
	done := make(chan struct{})
	close(done)
	tab.mclock.EXPECT().AwaitLayer(publishEpoch.FirstLayer()).DoAndReturn(
		func(got types.LayerID) <-chan struct{} {
			// advance to publish layer
			if currLayer.Before(got) {
				currLayer = got
			}
			return done
		})
	ctx, cancel := context.WithCancel(context.Background())
	defer cancel()
	var built *types.ActivationTx
	tab.mpub.EXPECT().Publish(gomock.Any(), pubsub.AtxProtocol, gomock.Any()).DoAndReturn(
		func(_ context.Context, _ string, got []byte) error {
			var gotAtx types.ActivationTx
			require.NoError(t, codec.Decode(got, &gotAtx))
			gotAtx.SetReceived(time.Now().Local())
			built = &gotAtx
			require.NoError(t, built.Initialize())

			// advance time to the next epoch to trigger the context timeout
			currLayer = currLayer.Add(layersPerEpoch)
			cancel()
			return errors.New("something went wrong")
		},
	)
	// create and publish ATX
	err = tab.PublishActivationTx(ctx)
	require.ErrorIs(t, err, context.Canceled) // publish returning an error will just cause a retry if not canceled
	require.NotNil(t, built)

	// state is preserved for a retry
	challenge, err := nipost.Challenge(tab.localDB, tab.sig.NodeID())
	require.NoError(t, err)
	require.Equal(t, built.NIPostChallenge, *challenge)

	// We started building the NIPost in epoch 2, the publication epoch should have been 3. We should abort the ATX and
	// start over if the publish epoch (3) has passed, so we'll start the ATX builder in epoch 4 and ensure it discards
	// a stale challenge and builds a new NIPost.
	posEpoch = types.EpochID(4)
	currLayer = posEpoch.FirstLayer()
	ch = newChallenge(1, types.ATXID{1, 2, 3}, types.ATXID{1, 2, 3}, posEpoch, nil)
	posAtx := newAtx(t, tab.sig, ch, nipostData.NIPost, 2, types.Address{})
	SignAndFinalizeAtx(tab.sig, posAtx)
	vPosAtx, err := posAtx.Verify(0, 1)
	require.NoError(t, err)
	require.NoError(t, atxs.Add(tab.cdb, vPosAtx))
	tab.mclock.EXPECT().CurrentLayer().DoAndReturn(func() types.LayerID { return currLayer }).AnyTimes()
	tab.mnipost.EXPECT().ResetState().Return(nil)
	built2, err := publishAtx(t, tab, posEpoch, &currLayer, layersPerEpoch)
	require.NoError(t, err)
	require.NotNil(t, built2)
	require.NotEqual(t, built.NIPostChallenge, built2.NIPostChallenge)
	require.Equal(t, posEpoch+2, built2.TargetEpoch())

	// state is cleaned up after successful publish
	_, err = nipost.Challenge(tab.localDB, tab.sig.NodeID())
	require.ErrorIs(t, err, sql.ErrNotFound)
}

func TestBuilder_PublishActivationTx_NoPrevATX(t *testing.T) {
	tab := newTestBuilder(t, WithPoetConfig(PoetConfig{PhaseShift: layerDuration * 4}))
	posEpoch := postGenesisEpoch
	currLayer := posEpoch.FirstLayer()
	challenge := newChallenge(1, types.ATXID{1, 2, 3}, types.ATXID{1, 2, 3}, posEpoch, nil)
	nipostData := newNIPostWithChallenge(t, types.HexToHash32("55555"), []byte("66666"))
	otherSigner, err := signing.NewEdSigner()
	require.NoError(t, err)
	posAtx := newAtx(t, otherSigner, challenge, nipostData.NIPost, 2, types.Address{})
	SignAndFinalizeAtx(otherSigner, posAtx)
	vPosAtx, err := posAtx.Verify(0, 1)
	require.NoError(t, err)
	require.NoError(t, atxs.Add(tab.cdb, vPosAtx))

	// generate and store initial post in state
	require.NoError(t, nipost.AddPost(
		tab.localDb,
		tab.sig.NodeID(),
		nipost.Post{Indices: make([]byte, 10), Challenge: shared.ZeroChallenge},
	))

	// create and publish ATX
	tab.mclock.EXPECT().CurrentLayer().Return(currLayer).AnyTimes()
	atx, err := publishAtx(t, tab, posEpoch, &currLayer, layersPerEpoch)
	require.NoError(t, err)
	require.NotNil(t, atx)

	// state is cleaned up
	_, err = nipost.Challenge(tab.localDB, tab.sig.NodeID())
	require.ErrorIs(t, err, sql.ErrNotFound)
}

func TestBuilder_PublishActivationTx_NoPrevATX_PublishFails_InitialPost_preserved(t *testing.T) {
	tab := newTestBuilder(t, WithPoetConfig(PoetConfig{PhaseShift: layerDuration * 4}))
	posEpoch := postGenesisEpoch
	currLayer := posEpoch.FirstLayer()
	challenge := newChallenge(1, types.ATXID{1, 2, 3}, types.ATXID{1, 2, 3}, posEpoch, nil)
	nipostData := newNIPostWithChallenge(t, types.HexToHash32("55555"), []byte("66666"))
	otherSigner, err := signing.NewEdSigner()
	require.NoError(t, err)
	posAtx := newAtx(t, otherSigner, challenge, nipostData.NIPost, 2, types.Address{})
	SignAndFinalizeAtx(otherSigner, posAtx)
	vPosAtx, err := posAtx.Verify(0, 1)
	require.NoError(t, err)
	require.NoError(t, atxs.Add(tab.cdb, vPosAtx))

	// generate and store initial post in state
	refPost := nipost.Post{
		Indices:       make([]byte, 10),
		CommitmentATX: types.RandomATXID(),
		Challenge:     shared.ZeroChallenge,
	}
	require.NoError(t, nipost.AddPost(
		tab.localDb,
		tab.sig.NodeID(),
		refPost,
	))

	// create and publish ATX
	tab.mclock.EXPECT().CurrentLayer().Return(currLayer).AnyTimes()
	tab.mclock.EXPECT().LayerToTime(gomock.Any()).DoAndReturn(
		func(got types.LayerID) time.Time {
			// time.Now() ~= currentLayer
			genesis := time.Now().Add(-time.Duration(currLayer) * layerDuration)
			return genesis.Add(layerDuration * time.Duration(got))
		}).AnyTimes()
	tab.mnipost.EXPECT().BuildNIPost(gomock.Any(), gomock.Any(), gomock.Any()).DoAndReturn(
		func(_ context.Context, _ *types.NIPostChallenge, _ certifierService) (*nipost.NIPostState, error) {
			return nil, ErrATXChallengeExpired
		},
	)
	tab.mnipost.EXPECT().ResetState().Return(nil)
	ch := make(chan struct{})
	tab.mclock.EXPECT().AwaitLayer(currLayer.Add(1)).Do(func(got types.LayerID) <-chan struct{} {
		close(ch)
		return ch
	})

	ctx, cancel := context.WithCancel(context.Background())
	var eg errgroup.Group
	eg.Go(func() error {
		tab.run(ctx)
		return nil
	})
	t.Cleanup(func() {
		cancel()
		assert.NoError(t, eg.Wait())
	})

	select {
	case <-ch:
	case <-time.After(10 * time.Second):
		require.FailNow(t, "timed out waiting for builder to publish ATX")
	}

	// initial post is preserved
	post, err := nipost.GetPost(tab.localDB, tab.sig.NodeID())
	require.NoError(t, err)
	require.NotNil(t, post)
	require.Equal(t, refPost, *post)

	// state is cleaned up
	_, err = nipost.Challenge(tab.localDB, tab.sig.NodeID())
	require.ErrorIs(t, err, sql.ErrNotFound)
}

func TestBuilder_PublishActivationTx_PrevATXWithoutPrevATX(t *testing.T) {
	r := require.New(t)

	// Arrange
	tab := newTestBuilder(t, WithPoetConfig(PoetConfig{PhaseShift: layerDuration * 4}))
	otherSigner, err := signing.NewEdSigner()
	r.NoError(err)

	initialPost := &types.Post{
		Nonce:   0,
		Indices: make([]byte, 10),
	}

	currentLayer := postGenesisEpoch.FirstLayer().Add(3)
	prevAtxPostEpoch := postGenesisEpoch
	postAtxPubEpoch := postGenesisEpoch

	challenge := newChallenge(1, types.ATXID{1, 2, 3}, types.ATXID{1, 2, 3}, postAtxPubEpoch, nil)
	poetBytes := []byte("66666")
	nipostData := newNIPostWithChallenge(t, types.HexToHash32("55555"), poetBytes)
	posAtx := newAtx(t, otherSigner, challenge, nipostData.NIPost, 2, types.Address{})
	SignAndFinalizeAtx(otherSigner, posAtx)
	vPosAtx, err := posAtx.Verify(0, 2)
	r.NoError(err)
	r.NoError(atxs.Add(tab.cdb, vPosAtx))

	challenge = newChallenge(0, types.EmptyATXID, posAtx.ID(), prevAtxPostEpoch, nil)
	challenge.InitialPost = initialPost
	prevAtx := newAtx(t, tab.sig, challenge, nipostData.NIPost, 2, types.Address{})
	prevAtx.InitialPost = initialPost
	SignAndFinalizeAtx(tab.sig, prevAtx)
	vPrevAtx, err := prevAtx.Verify(0, 1)
	r.NoError(err)
	r.NoError(atxs.Add(tab.cdb, vPrevAtx))

	// Act
	tab.msync.EXPECT().RegisterForATXSynced().DoAndReturn(closedChan).AnyTimes()

	tab.mclock.EXPECT().CurrentLayer().Return(currentLayer).AnyTimes()
	tab.mclock.EXPECT().LayerToTime(gomock.Any()).DoAndReturn(
		func(layer types.LayerID) time.Time {
			// time.Now() ~= currentLayer
			genesis := time.Now().Add(-time.Duration(currentLayer) * layerDuration)
			return genesis.Add(layerDuration * time.Duration(layer))
		}).AnyTimes()
	tab.mclock.EXPECT().
		AwaitLayer(vPosAtx.PublishEpoch.FirstLayer().Add(layersPerEpoch)).
		DoAndReturn(func(layer types.LayerID) <-chan struct{} {
			ch := make(chan struct{})
			close(ch)
			return ch
		}).
		Times(1)

	nonce := types.VRFPostIndex(123)
	commitmentATX := types.RandomATXID()
	tab.mpostClient.EXPECT().Info(gomock.Any()).Return(&types.PostInfo{
		NodeID:        tab.sig.NodeID(),
		CommitmentATX: commitmentATX,
		Nonce:         &nonce,

		NumUnits:      DefaultPostSetupOpts().NumUnits,
		LabelsPerUnit: DefaultPostConfig().LabelsPerUnit,
	}, nil).AnyTimes()

	tab.mnipost.EXPECT().BuildNIPost(gomock.Any(), gomock.Any(), gomock.Any()).
		DoAndReturn(
			func(_ context.Context, challenge *types.NIPostChallenge, _ certifierService) (*nipost.NIPostState, error) {
				currentLayer = currentLayer.Add(5)
				return newNIPostWithChallenge(t, challenge.Hash(), poetBytes), nil
			})

	tab.mpub.EXPECT().
		Publish(gomock.Any(), gomock.Any(), gomock.Any()).
		DoAndReturn(func(ctx context.Context, _ string, msg []byte) error {
			var atx types.ActivationTx
			require.NoError(t, codec.Decode(msg, &atx))
			atx.SetReceived(time.Now().Local())

			atx.SetEffectiveNumUnits(atx.NumUnits)
			vAtx, err := atx.Verify(0, 1)
			r.NoError(err)
			r.Equal(tab.sig.NodeID(), vAtx.SmesherID)

			r.NoError(atxs.Add(tab.cdb, vAtx))

			r.Equal(prevAtx.Sequence+1, atx.Sequence)
			r.Equal(prevAtx.ID(), atx.PrevATXID)
			r.Nil(atx.InitialPost)
			r.Nil(atx.CommitmentATX)
			r.Nil(atx.VRFNonce)

			r.Equal(posAtx.ID(), atx.PositioningATX)
			r.Equal(postAtxPubEpoch+1, atx.PublishEpoch)
			r.Equal(types.BytesToHash(poetBytes), atx.GetPoetProofRef())

			return nil
		})

	tab.mnipost.EXPECT().ResetState().Return(nil)

	r.NoError(tab.PublishActivationTx(context.Background()))

	// state is cleaned up
	_, err = nipost.Challenge(tab.localDB, tab.sig.NodeID())
	require.ErrorIs(t, err, sql.ErrNotFound)
}

func TestBuilder_PublishActivationTx_TargetsEpochBasedOnPosAtx(t *testing.T) {
	r := require.New(t)

	// Arrange
	tab := newTestBuilder(t, WithPoetConfig(PoetConfig{PhaseShift: layerDuration * 4}))
	otherSigner, err := signing.NewEdSigner()
	r.NoError(err)

	currentLayer := postGenesisEpoch.FirstLayer().Add(3)
	posEpoch := postGenesisEpoch
	challenge := newChallenge(1, types.ATXID{1, 2, 3}, types.ATXID{1, 2, 3}, posEpoch, nil)
	poetBytes := []byte("66666")
	nipostData := newNIPostWithChallenge(t, types.HexToHash32("55555"), poetBytes)
	posAtx := newAtx(t, otherSigner, challenge, nipostData.NIPost, 2, types.Address{})
	SignAndFinalizeAtx(otherSigner, posAtx)
	vPosAtx, err := posAtx.Verify(0, 1)
	r.NoError(err)
	r.NoError(atxs.Add(tab.cdb, vPosAtx))

	// Act & Assert
	tab.msync.EXPECT().RegisterForATXSynced().DoAndReturn(closedChan).AnyTimes()

	tab.mclock.EXPECT().CurrentLayer().Return(currentLayer).AnyTimes()
	tab.mclock.EXPECT().LayerToTime(gomock.Any()).DoAndReturn(
		func(layer types.LayerID) time.Time {
			// time.Now() ~= currentLayer
			genesis := time.Now().Add(-time.Duration(currentLayer) * layerDuration)
			return genesis.Add(layerDuration * time.Duration(layer))
		}).AnyTimes()
	tab.mclock.EXPECT().
		AwaitLayer(vPosAtx.PublishEpoch.FirstLayer().Add(layersPerEpoch)).
		DoAndReturn(func(types.LayerID) <-chan struct{} {
			ch := make(chan struct{})
			close(ch)
			return ch
		}).
		Times(1)

	nonce := types.VRFPostIndex(123)
	commitmentATX := types.RandomATXID()
	tab.mpostClient.EXPECT().Info(gomock.Any()).Return(&types.PostInfo{
		NodeID:        tab.sig.NodeID(),
		CommitmentATX: commitmentATX,
		Nonce:         &nonce,

		NumUnits:      DefaultPostSetupOpts().NumUnits,
		LabelsPerUnit: DefaultPostConfig().LabelsPerUnit,
	}, nil).AnyTimes()

	tab.mnipost.EXPECT().BuildNIPost(gomock.Any(), gomock.Any(), gomock.Any()).
		DoAndReturn(
			func(_ context.Context, challenge *types.NIPostChallenge, _ certifierService) (*nipost.NIPostState, error) {
				currentLayer = currentLayer.Add(layersPerEpoch)
				return newNIPostWithChallenge(t, challenge.Hash(), poetBytes), nil
			})

	tab.mpub.EXPECT().
		Publish(gomock.Any(), gomock.Any(), gomock.Any()).
		DoAndReturn(func(ctx context.Context, _ string, msg []byte) error {
			var atx types.ActivationTx
			require.NoError(t, codec.Decode(msg, &atx))
			atx.SetReceived(time.Now().Local())

			atx.SetEffectiveNumUnits(atx.NumUnits)
			vAtx, err := atx.Verify(0, 1)
			r.NoError(err)
			r.Equal(tab.sig.NodeID(), vAtx.SmesherID)

			r.NoError(atxs.Add(tab.cdb, vAtx))

			r.Zero(atx.Sequence)
			r.Equal(types.EmptyATXID, atx.PrevATXID)
			r.NotNil(atx.InitialPost)

			r.Equal(posAtx.ID(), atx.PositioningATX)
			r.Equal(posEpoch+1, atx.PublishEpoch)
			r.Equal(types.BytesToHash(poetBytes), atx.GetPoetProofRef())

			return nil
		})

	require.NoError(t, nipost.AddPost(
		tab.localDb,
		tab.sig.NodeID(),
		nipost.Post{Indices: make([]byte, 10), Challenge: shared.ZeroChallenge},
	))

	tab.mnipost.EXPECT().ResetState().Return(nil)

	r.NoError(tab.PublishActivationTx(context.Background()))

	// state is cleaned up
	_, err = nipost.Challenge(tab.localDB, tab.sig.NodeID())
	require.ErrorIs(t, err, sql.ErrNotFound)
}

func TestBuilder_PublishActivationTx_FailsWhenNIPostBuilderFails(t *testing.T) {
	tab := newTestBuilder(t, WithPoetConfig(PoetConfig{PhaseShift: layerDuration * 4}))
	posEpoch := postGenesisEpoch
	currLayer := posEpoch.FirstLayer()
	ch := newChallenge(1, types.ATXID{1, 2, 3}, types.ATXID{1, 2, 3}, posEpoch, nil)
	nipostData := newNIPostWithChallenge(t, types.HexToHash32("55555"), []byte("66666"))
	posAtx := newAtx(t, tab.sig, ch, nipostData.NIPost, 2, types.Address{})
	SignAndFinalizeAtx(tab.sig, posAtx)
	vPosAtx, err := posAtx.Verify(0, 1)
	require.NoError(t, err)
	require.NoError(t, atxs.Add(tab.cdb, vPosAtx))

	tab.mclock.EXPECT().CurrentLayer().Return(posEpoch.FirstLayer()).AnyTimes()
	tab.mclock.EXPECT().LayerToTime(gomock.Any()).DoAndReturn(
		func(got types.LayerID) time.Time {
			// time.Now() ~= currentLayer
			genesis := time.Now().Add(-time.Duration(currLayer) * layerDuration)
			return genesis.Add(layerDuration * time.Duration(got))
		}).AnyTimes()
	nipostErr := fmt.Errorf("NIPost builder error")
	tab.mnipost.EXPECT().BuildNIPost(gomock.Any(), gomock.Any(), gomock.Any()).Return(nil, nipostErr)
	require.ErrorIs(t, tab.PublishActivationTx(context.Background()), nipostErr)

	// state is preserved
	challenge, err := nipost.Challenge(tab.localDB, tab.sig.NodeID())
	require.NoError(t, err)
	require.NotNil(t, challenge)
}

func TestBuilder_PublishActivationTx_Serialize(t *testing.T) {
	cdb := datastore.NewCachedDB(sql.InMemory(), logtest.New(t))
	sig, err := signing.NewEdSigner()
	require.NoError(t, err)

	nipost := newNIPostWithChallenge(t, types.HexToHash32("55555"), []byte("66666"))
	coinbase := types.Address{4, 5, 6}
	atx := newActivationTx(
		t,
		sig,
		1,
		types.ATXID{1, 2, 3},
		types.ATXID{1, 2, 3},
		nil,
		types.EpochID(5),
		1,
		100,
		coinbase,
		100,
		nipost.NIPost,
	)
	require.NoError(t, atxs.Add(cdb, atx))

	act := newActivationTx(t,
		sig,
		2,
		atx.ID(),
		atx.ID(),
		nil,
		atx.PublishEpoch.Add(10),
		0,
		100,
		coinbase,
		100,
		nipost.NIPost,
	)

	bt, err := codec.Encode(act)
	require.NoError(t, err)

	var a types.ActivationTx
	require.NoError(t, codec.Decode(bt, &a))
	a.SetReceived(time.Now().Local())

	bt2, err := codec.Encode(&a)
	require.NoError(t, err)

	require.Equal(t, bt, bt2)
}

func TestBuilder_SignAtx(t *testing.T) {
	tab := newTestBuilder(t)
	prevAtx := types.ATXID(types.HexToHash32("0x111"))
	challenge := newChallenge(1, prevAtx, prevAtx, types.EpochID(15), nil)
	nipost := newNIPostWithChallenge(t, types.HexToHash32("55555"), []byte("66666"))
	atx := newAtx(t, tab.sig, challenge, nipost.NIPost, 100, types.Address{})
	require.NoError(t, SignAndFinalizeAtx(tab.signer, atx))

	ok := signing.NewEdVerifier().Verify(signing.ATX, tab.sig.NodeID(), atx.SignedBytes(), atx.Signature)
	require.True(t, ok)
	require.Equal(t, tab.sig.NodeID(), atx.SmesherID)
}

func TestBuilder_RetryPublishActivationTx(t *testing.T) {
	events.InitializeReporter()
	sub, err := events.SubscribeMatched(func(t *events.UserEvent) bool {
		switch t.Event.Details.(type) {
		case *pb.Event_AtxPublished:
			return true
		default:
			return false
		}
	}, events.WithBuffer(100))
	require.NoError(t, err)

	retryInterval := 50 * time.Microsecond
	tab := newTestBuilder(
		t,
		WithPoetConfig(PoetConfig{PhaseShift: 150 * time.Millisecond}),
		WithPoetRetryInterval(retryInterval),
	)
	posEpoch := types.EpochID(0)
	challenge := newChallenge(1, types.ATXID{1, 2, 3}, types.ATXID{1, 2, 3}, posEpoch, &types.ATXID{'c', 'a', 't', 'x'})
	poetBytes := []byte("66666")
	nipostData := newNIPostWithChallenge(t, types.HexToHash32("55555"), poetBytes)
	vrf := types.VRFPostIndex(123)
	prevAtx := types.NewActivationTx(challenge, types.Address{}, nipostData.NIPost, 2, &vrf)
	prevAtx.SetEffectiveNumUnits(2)
	prevAtx.SetReceived(time.Now())
	SignAndFinalizeAtx(tab.sig, prevAtx)
	vPrevAtx, err := prevAtx.Verify(0, 1)
	require.NoError(t, err)
	require.NoError(t, atxs.Add(tab.cdb, vPrevAtx))

	publishEpoch := posEpoch + 1
	currLayer := posEpoch.FirstLayer()
	tab.mclock.EXPECT().CurrentLayer().DoAndReturn(func() types.LayerID { return currLayer }).AnyTimes()
	tab.mclock.EXPECT().LayerToTime(gomock.Any()).DoAndReturn(
		func(got types.LayerID) time.Time {
			// time.Now() ~= currentLayer
			genesis := time.Now().Add(-time.Duration(currLayer) * layerDuration)
			return genesis.Add(layerDuration * time.Duration(got))
		}).AnyTimes()
	done := make(chan struct{})
	close(done)
	tab.mclock.EXPECT().AwaitLayer(publishEpoch.FirstLayer()).DoAndReturn(
		func(got types.LayerID) <-chan struct{} {
			// advance to publish layer
			if currLayer.Before(got) {
				currLayer = got
			}
			return done
		},
	)

	expectedTries := 3
	tries := 0
	var last time.Time
	builderConfirmation := make(chan struct{})
	tab.mnipost.EXPECT().BuildNIPost(gomock.Any(), gomock.Any(), gomock.Any()).Times(expectedTries).DoAndReturn(
		func(_ context.Context, challenge *types.NIPostChallenge, _ certifierService) (*nipost.NIPostState, error) {
			now := time.Now()
			if now.Sub(last) < retryInterval {
				require.FailNow(t, "retry interval not respected")
			}

			tries++
			t.Logf("try %d: %s", tries, now)
			if tries < expectedTries {
				return nil, ErrPoetServiceUnstable
			}
			close(builderConfirmation)
			return newNIPostWithChallenge(t, challenge.Hash(), poetBytes), nil
		},
	)

	tab.mnipost.EXPECT().ResetState().Return(nil)

	nonce := types.VRFPostIndex(123)
	commitmentATX := types.RandomATXID()
	tab.mpostClient.EXPECT().Info(gomock.Any()).Return(&types.PostInfo{
		NodeID:        tab.sig.NodeID(),
		CommitmentATX: commitmentATX,
		Nonce:         &nonce,

		NumUnits:      DefaultPostSetupOpts().NumUnits,
		LabelsPerUnit: DefaultPostConfig().LabelsPerUnit,
	}, nil).AnyTimes()

	var atx types.ActivationTx
	tab.mpub.EXPECT().Publish(gomock.Any(), pubsub.AtxProtocol, gomock.Any()).DoAndReturn(
		func(ctx context.Context, s string, b []byte) error {
			require.NoError(t, codec.Decode(b, &atx))
			atx.SetReceived(time.Now().Local())
			require.NoError(t, atx.Initialize())

			// advance time to the next epoch
			currLayer = currLayer.Add(layersPerEpoch)
			return nil
		},
	)

	ctx, cancel := context.WithCancel(context.Background())
	defer cancel()
	var eg errgroup.Group
	eg.Go(func() error {
		tab.run(ctx)
		return nil
	})
	t.Cleanup(func() { assert.NoError(t, eg.Wait()) })

	select {
	case <-builderConfirmation:
	case <-time.After(5 * time.Second):
		require.FailNowf(t, "failed waiting for required number of tries", "only tried %d times", tries)
	}

	select {
	case ev := <-sub.Out():
		cancel()
		atxEvent := ev.Event.GetAtxPublished()
		require.Equal(t, atx.ID(), types.BytesToATXID(atxEvent.GetId()))
	case <-time.After(5 * time.Second):
		require.FailNow(t, "timed out waiting for activation event")
	}
}

func TestBuilder_InitialProofGeneratedOnce(t *testing.T) {
	tab := newTestBuilder(t, WithPoetConfig(PoetConfig{PhaseShift: layerDuration * 4}))
<<<<<<< HEAD
	tab.mpostClient.EXPECT().Proof(gomock.Any(), shared.ZeroChallenge).
		Return(
			&types.Post{Indices: make([]byte, 10)},
			&types.PostInfo{
				CommitmentATX: types.RandomATXID(),
				Nonce:         new(types.VRFPostIndex),
			},
			nil,
		)

	_, _, err := tab.buildInitialPost(context.Background())
	require.NoError(t, err)
=======
	tab.mnipost.EXPECT().Proof(gomock.Any(), shared.ZeroChallenge).Return(
		&types.Post{Indices: make([]byte, 10)},
		&types.PostInfo{
			CommitmentATX: types.RandomATXID(),
			Nonce:         new(types.VRFPostIndex),
		},
		nil,
	)
	tab.mValidator.EXPECT().
		Post(gomock.Any(), gomock.Any(), gomock.Any(), gomock.Any(), gomock.Any(), gomock.Any()).
		AnyTimes().
		Return(nil)
	require.NoError(t, tab.buildInitialPost(context.Background()))
>>>>>>> 5b27845b

	posEpoch := postGenesisEpoch + 1
	challenge := newChallenge(1, types.ATXID{1, 2, 3}, types.ATXID{1, 2, 3}, posEpoch, nil)
	poetByte := []byte("66666")
	nipost := newNIPostWithChallenge(t, types.HexToHash32("55555"), poetByte)
	prevAtx := newAtx(t, tab.sig, challenge, nipost.NIPost, 2, types.Address{})
	SignAndFinalizeAtx(tab.sig, prevAtx)
	vPrevAtx, err := prevAtx.Verify(0, 1)
	require.NoError(t, err)
	require.NoError(t, atxs.Add(tab.cdb, vPrevAtx))

	currLayer := posEpoch.FirstLayer().Add(1)
	tab.mclock.EXPECT().CurrentLayer().Return(currLayer).AnyTimes()
	atx, err := publishAtx(t, tab, posEpoch, &currLayer, layersPerEpoch)
	require.NoError(t, err)
	require.NotNil(t, atx)
	assertLastAtx(require.New(t), tab.sig.NodeID(), types.BytesToHash(poetByte), atx, vPrevAtx, vPrevAtx, layersPerEpoch)

	// postClient.Proof() should not be called again
	_, _, _, err = tab.obtainPost(context.Background())
	require.NoError(t, err)
}

func TestBuilder_obtainPost(t *testing.T) {
	t.Run("no POST or ATX - generate", func(t *testing.T) {
		tab := newTestBuilder(t)
		tab.mpostClient.EXPECT().Proof(gomock.Any(), shared.ZeroChallenge).
			Return(
				&types.Post{Indices: make([]byte, 10)},
				&types.PostInfo{
					CommitmentATX: types.RandomATXID(),
					Nonce:         new(types.VRFPostIndex),
				},
				nil,
			)
		_, _, _, err := tab.obtainPost(context.Background())
		require.NoError(t, err)
	})
	t.Run("initial POST available", func(t *testing.T) {
		tab := newTestBuilder(t)
		tab.mpostClient.EXPECT().
			Proof(gomock.Any(), shared.ZeroChallenge).
			Return(&types.Post{Indices: []byte{1, 2, 3}}, &types.PostInfo{Nonce: new(types.VRFPostIndex)}, nil)
		_, _, err := tab.buildInitialPost(context.Background())
		require.NoError(t, err)

		_, _, ch, err := tab.obtainPost(context.Background())
		require.NoError(t, err)
		require.EqualValues(t, shared.ZeroChallenge, ch)
	})
	t.Run("initial POST unavailable but ATX exists", func(t *testing.T) {
		tab := newTestBuilder(t)
		commitmentAtxId := types.RandomATXID()
		challenge := types.NIPostChallenge{
			PublishEpoch:   2,
			Sequence:       0,
			PrevATXID:      types.EmptyATXID,
			PositioningATX: types.RandomATXID(),
			CommitmentATX:  &commitmentAtxId,
			InitialPost:    &types.Post{},
		}
		nipost := &types.NIPost{
			Post: &types.Post{
				Nonce:   5,
				Indices: []byte{1, 2, 3, 4},
				Pow:     7,
			},
			PostMetadata: &types.PostMetadata{
				Challenge:     []byte("66666"),
				LabelsPerUnit: 777,
			},
		}
		vrf := types.VRFPostIndex(1234)
		atx := types.NewActivationTx(challenge, types.Address{}, nipost, 2, &vrf)
		atx.SetEffectiveNumUnits(2)
		atx.SetReceived(time.Now())
		SignAndFinalizeAtx(tab.sig, atx)
		vAtx, err := atx.Verify(0, 1)
		require.NoError(t, err)
		require.NoError(t, atxs.Add(tab.cdb, vAtx))

		post, meta, ch, err := tab.obtainPost(context.Background())
		require.NoError(t, err)
		require.Equal(t, commitmentAtxId, meta.CommitmentATX)
		require.Equal(t, uint32(2), meta.NumUnits)
		require.Equal(t, tab.sig.NodeID(), meta.NodeID)
		require.Equal(t, uint64(777), meta.LabelsPerUnit)
		require.Equal(t, nipost.PostMetadata.Challenge, ch)
		require.Equal(t, nipost.Post, post)
	})
}

func TestBuilder_InitialPostIsPersisted(t *testing.T) {
	tab := newTestBuilder(t, WithPoetConfig(PoetConfig{PhaseShift: layerDuration * 4}))
<<<<<<< HEAD
	tab.mpostClient.EXPECT().Proof(gomock.Any(), shared.ZeroChallenge).
		Return(
			&types.Post{Indices: make([]byte, 10)},
			&types.PostInfo{
				CommitmentATX: types.RandomATXID(),
				Nonce:         new(types.VRFPostIndex),
			},
			nil,
		)
	_, _, _, err := tab.obtainPost(context.Background())
	require.NoError(t, err)
=======
	tab.mnipost.EXPECT().Proof(gomock.Any(), shared.ZeroChallenge).Return(
		&types.Post{Indices: make([]byte, 10)},
		&types.PostInfo{
			CommitmentATX: types.RandomATXID(),
			Nonce:         new(types.VRFPostIndex),
		},
		nil,
	)
	tab.mValidator.EXPECT().
		Post(gomock.Any(), gomock.Any(), gomock.Any(), gomock.Any(), gomock.Any(), gomock.Any()).
		AnyTimes().
		Return(nil)
	require.NoError(t, tab.buildInitialPost(context.Background()))
>>>>>>> 5b27845b

	// postClient.Proof() should not be called again
	_, _, _, err = tab.obtainPost(context.Background())
	require.NoError(t, err)
}

func TestWaitPositioningAtx(t *testing.T) {
	genesis := time.Now()
	for _, tc := range []struct {
		desc         string
		shift, grace time.Duration

		targetEpoch types.EpochID
	}{
		{"no wait", 200 * time.Millisecond, 200 * time.Millisecond, 2},
		{"wait", 200 * time.Millisecond, 0, 2},
		{"round started", 0, 0, 3},
	} {
		tc := tc
		t.Run(tc.desc, func(t *testing.T) {
			tab := newTestBuilder(t, WithPoetConfig(PoetConfig{
				PhaseShift:  tc.shift,
				GracePeriod: tc.grace,
			}))
			tab.mclock.EXPECT().CurrentLayer().Return(types.LayerID(0)).AnyTimes()
			tab.mclock.EXPECT().LayerToTime(gomock.Any()).DoAndReturn(func(lid types.LayerID) time.Time {
				// layer duration is 10ms to speed up test
				return genesis.Add(time.Duration(lid) * 20 * time.Millisecond)
			}).AnyTimes()

			// everything else are stubs that are irrelevant for the test
			tab.mpostClient.EXPECT().Info(gomock.Any()).Return(&types.PostInfo{}, nil).AnyTimes()
			tab.mnipost.EXPECT().ResetState().Return(nil)
			tab.mnipost.EXPECT().BuildNIPost(gomock.Any(), gomock.Any(), gomock.Any()).Return(&nipost.NIPostState{}, nil)
			closed := make(chan struct{})
			close(closed)
			tab.mclock.EXPECT().AwaitLayer(types.EpochID(1).FirstLayer()).Return(closed).AnyTimes()
			tab.mclock.EXPECT().AwaitLayer(types.EpochID(2).FirstLayer()).Return(closed).AnyTimes()
			tab.mpub.EXPECT().Publish(gomock.Any(), gomock.Any(), gomock.Any()).DoAndReturn(
				func(_ context.Context, _ string, got []byte) error {
					var gotAtx types.ActivationTx
					require.NoError(t, codec.Decode(got, &gotAtx))
					require.Equal(t, tc.targetEpoch, gotAtx.TargetEpoch())
					return nil
				})

			require.NoError(t, nipost.AddPost(
				tab.localDb,
				tab.sig.NodeID(),
				nipost.Post{Indices: make([]byte, 10), Challenge: shared.ZeroChallenge},
			))

			err := tab.PublishActivationTx(context.Background())
			require.NoError(t, err)
		})
	}
}

func TestRegossip(t *testing.T) {
	layer := types.LayerID(10)
	t.Run("not found", func(t *testing.T) {
		h := newTestBuilder(t)
		h.mclock.EXPECT().CurrentLayer().Return(layer)
		require.NoError(t, h.Regossip(context.Background()))
	})
	t.Run("success", func(t *testing.T) {
		h := newTestBuilder(t)
		atx := newActivationTx(t,
			h.signer, 0, types.EmptyATXID, types.EmptyATXID, nil,
			layer.GetEpoch(), 0, 1, types.Address{}, 1, &types.NIPost{})
		require.NoError(t, atxs.Add(h.cdb.Database, atx))
		blob, err := atxs.GetBlob(h.cdb.Database, atx.ID().Bytes())
		require.NoError(t, err)
		h.mclock.EXPECT().CurrentLayer().Return(layer)

		ctx := context.Background()
		h.mpub.EXPECT().Publish(ctx, pubsub.AtxProtocol, blob)
		require.NoError(t, h.Regossip(ctx))
	})
	t.Run("checkpointed", func(t *testing.T) {
		h := newTestBuilder(t)
		require.NoError(t, atxs.AddCheckpointed(h.cdb.Database,
			&atxs.CheckpointAtx{ID: types.ATXID{1}, Epoch: layer.GetEpoch(), SmesherID: h.sig.NodeID()}))
		h.mclock.EXPECT().CurrentLayer().Return(layer)
		require.NoError(t, h.Regossip(context.Background()))
	})
}

func TestWaitingToBuildNipostChallengeWithJitter(t *testing.T) {
	t.Run("before grace period", func(t *testing.T) {
		//          ┌──grace period──┐
		//          │                │
		// ───▲─────|──────|─────────|----> time
		//    │     └jitter|         └round start
		//   now
		deadline := buildNipostChallengeStartDeadline(time.Now().Add(2*time.Hour), time.Hour)
		require.Greater(t, deadline, time.Now().Add(time.Hour))
		require.LessOrEqual(t, deadline, time.Now().Add(time.Hour+time.Second*36))
	})
	t.Run("after grace period, within max jitter value", func(t *testing.T) {
		//          ┌──grace period──┐
		//          │                │
		// ─────────|──▲────|────────|----> time
		//          └ji│tter|        └round start
		//            now
		deadline := buildNipostChallengeStartDeadline(time.Now().Add(time.Hour-time.Second*10), time.Hour)
		require.GreaterOrEqual(t, deadline, time.Now().Add(-time.Second*10))
		// jitter is 1% = 36s for 1h grace period
		require.LessOrEqual(t, deadline, time.Now().Add(time.Second*(36-10)))
	})
	t.Run("after jitter max value", func(t *testing.T) {
		//          ┌──grace period──┐
		//          │                │
		// ─────────|──────|──▲──────|----> time
		//          └jitter|  │       └round start
		//                   now
		deadline := buildNipostChallengeStartDeadline(time.Now().Add(time.Hour-time.Second*37), time.Hour)
		require.Less(t, deadline, time.Now())
	})
}<|MERGE_RESOLUTION|>--- conflicted
+++ resolved
@@ -277,17 +277,7 @@
 		func(ctx context.Context, b []byte) (*types.Post, *types.PostInfo, error) {
 			<-ctx.Done()
 			return nil, nil, ctx.Err()
-<<<<<<< HEAD
-		}).
-		AnyTimes()
-
-=======
 		})
-	tab.mValidator.EXPECT().
-		Post(gomock.Any(), gomock.Any(), gomock.Any(), gomock.Any(), gomock.Any(), gomock.Any()).
-		AnyTimes().
-		Return(nil)
->>>>>>> 5b27845b
 	tab.mclock.EXPECT().CurrentLayer().Return(types.LayerID(0)).AnyTimes()
 	tab.mclock.EXPECT().AwaitLayer(gomock.Any()).Return(make(chan struct{})).AnyTimes()
 	require.NoError(t, tab.StartSmeshing(coinbase))
@@ -1269,20 +1259,6 @@
 
 func TestBuilder_InitialProofGeneratedOnce(t *testing.T) {
 	tab := newTestBuilder(t, WithPoetConfig(PoetConfig{PhaseShift: layerDuration * 4}))
-<<<<<<< HEAD
-	tab.mpostClient.EXPECT().Proof(gomock.Any(), shared.ZeroChallenge).
-		Return(
-			&types.Post{Indices: make([]byte, 10)},
-			&types.PostInfo{
-				CommitmentATX: types.RandomATXID(),
-				Nonce:         new(types.VRFPostIndex),
-			},
-			nil,
-		)
-
-	_, _, err := tab.buildInitialPost(context.Background())
-	require.NoError(t, err)
-=======
 	tab.mnipost.EXPECT().Proof(gomock.Any(), shared.ZeroChallenge).Return(
 		&types.Post{Indices: make([]byte, 10)},
 		&types.PostInfo{
@@ -1291,12 +1267,9 @@
 		},
 		nil,
 	)
-	tab.mValidator.EXPECT().
-		Post(gomock.Any(), gomock.Any(), gomock.Any(), gomock.Any(), gomock.Any(), gomock.Any()).
-		AnyTimes().
-		Return(nil)
-	require.NoError(t, tab.buildInitialPost(context.Background()))
->>>>>>> 5b27845b
+
+	_, _, err := tab.buildInitialPost(context.Background())
+	require.NoError(t, err)
 
 	posEpoch := postGenesisEpoch + 1
 	challenge := newChallenge(1, types.ATXID{1, 2, 3}, types.ATXID{1, 2, 3}, posEpoch, nil)
@@ -1323,7 +1296,7 @@
 func TestBuilder_obtainPost(t *testing.T) {
 	t.Run("no POST or ATX - generate", func(t *testing.T) {
 		tab := newTestBuilder(t)
-		tab.mpostClient.EXPECT().Proof(gomock.Any(), shared.ZeroChallenge).
+		tab.mnipost.EXPECT().Proof(gomock.Any(), shared.ZeroChallenge).
 			Return(
 				&types.Post{Indices: make([]byte, 10)},
 				&types.PostInfo{
@@ -1337,7 +1310,7 @@
 	})
 	t.Run("initial POST available", func(t *testing.T) {
 		tab := newTestBuilder(t)
-		tab.mpostClient.EXPECT().
+		tab.mnipost.EXPECT().
 			Proof(gomock.Any(), shared.ZeroChallenge).
 			Return(&types.Post{Indices: []byte{1, 2, 3}}, &types.PostInfo{Nonce: new(types.VRFPostIndex)}, nil)
 		_, _, err := tab.buildInitialPost(context.Background())
@@ -1391,19 +1364,6 @@
 
 func TestBuilder_InitialPostIsPersisted(t *testing.T) {
 	tab := newTestBuilder(t, WithPoetConfig(PoetConfig{PhaseShift: layerDuration * 4}))
-<<<<<<< HEAD
-	tab.mpostClient.EXPECT().Proof(gomock.Any(), shared.ZeroChallenge).
-		Return(
-			&types.Post{Indices: make([]byte, 10)},
-			&types.PostInfo{
-				CommitmentATX: types.RandomATXID(),
-				Nonce:         new(types.VRFPostIndex),
-			},
-			nil,
-		)
-	_, _, _, err := tab.obtainPost(context.Background())
-	require.NoError(t, err)
-=======
 	tab.mnipost.EXPECT().Proof(gomock.Any(), shared.ZeroChallenge).Return(
 		&types.Post{Indices: make([]byte, 10)},
 		&types.PostInfo{
@@ -1412,12 +1372,8 @@
 		},
 		nil,
 	)
-	tab.mValidator.EXPECT().
-		Post(gomock.Any(), gomock.Any(), gomock.Any(), gomock.Any(), gomock.Any(), gomock.Any()).
-		AnyTimes().
-		Return(nil)
-	require.NoError(t, tab.buildInitialPost(context.Background()))
->>>>>>> 5b27845b
+	_, _, _, err := tab.obtainPost(context.Background())
+	require.NoError(t, err)
 
 	// postClient.Proof() should not be called again
 	_, _, _, err = tab.obtainPost(context.Background())
