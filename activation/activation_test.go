package activation

import (
	"context"
	"errors"
	"fmt"
	"os"
	"testing"
	"time"

	pb "github.com/spacemeshos/api/release/go/spacemesh/v1"
	"github.com/spacemeshos/post/shared"
	"github.com/stretchr/testify/assert"
	"github.com/stretchr/testify/require"
	"go.uber.org/mock/gomock"
	"golang.org/x/sync/errgroup"

	"github.com/spacemeshos/go-spacemesh/codec"
	"github.com/spacemeshos/go-spacemesh/common/types"
	"github.com/spacemeshos/go-spacemesh/datastore"
	"github.com/spacemeshos/go-spacemesh/events"
	"github.com/spacemeshos/go-spacemesh/log/logtest"
	"github.com/spacemeshos/go-spacemesh/p2p/pubsub"
	"github.com/spacemeshos/go-spacemesh/p2p/pubsub/mocks"
	"github.com/spacemeshos/go-spacemesh/signing"
	"github.com/spacemeshos/go-spacemesh/sql"
	"github.com/spacemeshos/go-spacemesh/sql/atxs"
	"github.com/spacemeshos/go-spacemesh/sql/localsql"
	"github.com/spacemeshos/go-spacemesh/sql/localsql/nipost"
)

// ========== Vars / Consts ==========

const (
	layersPerEpoch                 = 10
	layerDuration                  = time.Second
	postGenesisEpoch types.EpochID = 2
)

func TestMain(m *testing.M) {
	types.SetLayersPerEpoch(layersPerEpoch)
	res := m.Run()
	os.Exit(res)
}

// ========== Helper functions ==========

func newChallenge(
	sequence uint64,
	prevAtxID, posAtxID types.ATXID,
	PublishEpoch types.EpochID,
	cATX *types.ATXID,
) types.NIPostChallenge {
	return types.NIPostChallenge{
		Sequence:       sequence,
		PrevATXID:      prevAtxID,
		PublishEpoch:   PublishEpoch,
		PositioningATX: posAtxID,
		CommitmentATX:  cATX,
	}
}

func newAtx(
	t testing.TB,
	sig *signing.EdSigner,
	challenge types.NIPostChallenge,
	nipost *types.NIPost,
	numUnits uint32,
	coinbase types.Address,
) *types.ActivationTx {
	atx := types.NewActivationTx(challenge, coinbase, nipost, numUnits, nil)
	atx.SetEffectiveNumUnits(numUnits)
	atx.SetReceived(time.Now())
	return atx
}

func newActivationTx(
	t testing.TB,
	sig *signing.EdSigner,
	sequence uint64,
	prevATX types.ATXID,
	positioningATX types.ATXID,
	cATX *types.ATXID,
	publishEpoch types.EpochID,
	startTick, numTicks uint64,
	coinbase types.Address,
	numUnits uint32,
	nipost *types.NIPost,
) *types.VerifiedActivationTx {
	challenge := newChallenge(sequence, prevATX, positioningATX, publishEpoch, cATX)
	atx := newAtx(t, sig, challenge, nipost, numUnits, coinbase)
	if sequence == 0 {
		nodeID := sig.NodeID()
		atx.NodeID = &nodeID
	}

	atx.SetEffectiveNumUnits(numUnits)
	atx.SetReceived(time.Now())
	require.NoError(t, SignAndFinalizeAtx(sig, atx))
	vAtx, err := atx.Verify(startTick, numTicks)
	require.NoError(t, err)
	return vAtx
}

type testAtxBuilder struct {
	*Builder
	cdb         *datastore.CachedDB
	localDb     *localsql.Database
	sig         *signing.EdSigner
	goldenATXID types.ATXID

	mpub        *mocks.MockPublisher
	mpostSvc    *MockpostService
	mnipost     *MocknipostBuilder
	mpostClient *MockPostClient
	mclock      *MocklayerClock
	msync       *Mocksyncer
	mValidator  *MocknipostValidator
}

func newTestBuilder(tb testing.TB, opts ...BuilderOption) *testAtxBuilder {
	lg := logtest.New(tb)
	edSigner, err := signing.NewEdSigner()
	require.NoError(tb, err)
	ctrl := gomock.NewController(tb)
	tab := &testAtxBuilder{
		cdb:         datastore.NewCachedDB(sql.InMemory(), lg),
		localDb:     localsql.InMemory(),
		sig:         edSigner,
		goldenATXID: types.ATXID(types.HexToHash32("77777")),
		mpub:        mocks.NewMockPublisher(ctrl),
		mpostSvc:    NewMockpostService(ctrl),
		mnipost:     NewMocknipostBuilder(ctrl),
		mpostClient: NewMockPostClient(ctrl),
		mclock:      NewMocklayerClock(ctrl),
		msync:       NewMocksyncer(ctrl),
		mValidator:  NewMocknipostValidator(ctrl),
	}

	opts = append(opts, WithValidator(tab.mValidator))

	cfg := Config{
		GoldenATXID:    tab.goldenATXID,
		LayersPerEpoch: layersPerEpoch,
	}

	tab.msync.EXPECT().RegisterForATXSynced().DoAndReturn(closedChan).AnyTimes()
	tab.mpostSvc.EXPECT().Client(tab.sig.NodeID()).Return(tab.mpostClient, nil).AnyTimes()

	b := NewBuilder(
		cfg,
		tab.sig,
		tab.cdb,
		tab.localDb,
		tab.mpub,
		tab.mpostSvc,
		tab.mnipost,
		tab.mclock,
		tab.msync,
		lg.Zap(),
		opts...,
	)
	tab.Builder = b
	return tab
}

func assertLastAtx(
	r *require.Assertions,
	nodeID types.NodeID,
	poetRef types.Hash32,
	newAtx *types.ActivationTx,
	posAtx, prevAtx *types.VerifiedActivationTx,
	layersPerEpoch uint32,
) {
	atx := newAtx
	r.Equal(nodeID, atx.SmesherID)
	if prevAtx != nil {
		r.Equal(prevAtx.Sequence+1, atx.Sequence)
		r.Equal(prevAtx.ID(), atx.PrevATXID)
		r.Nil(atx.InitialPost)
		r.Nil(atx.VRFNonce)
	} else {
		r.Zero(atx.Sequence)
		r.Equal(types.EmptyATXID, atx.PrevATXID)
		r.NotNil(atx.InitialPost)
		r.NotNil(atx.VRFNonce)
	}
	r.Equal(posAtx.ID(), atx.PositioningATX)
	r.Equal(posAtx.PublishEpoch+1, atx.PublishEpoch)
	r.Equal(poetRef, atx.GetPoetProofRef())
}

func publishAtx(
	t *testing.T,
	tab *testAtxBuilder,
	posEpoch types.EpochID,
	currLayer *types.LayerID, // pointer to keep current layer consistent across calls
	buildNIPostLayerDuration uint32,
) (*types.ActivationTx, error) {
	t.Helper()

	publishEpoch := posEpoch + 1
	tab.mclock.EXPECT().LayerToTime(gomock.Any()).DoAndReturn(
		func(got types.LayerID) time.Time {
			// time.Now() ~= currentLayer
			genesis := time.Now().Add(-time.Duration(*currLayer) * layerDuration)
			return genesis.Add(layerDuration * time.Duration(got))
		}).AnyTimes()
	nonce := types.VRFPostIndex(123)
	commitmentATX := types.RandomATXID()
	tab.mpostClient.EXPECT().Info(gomock.Any()).Return(&types.PostInfo{
		NodeID:        tab.sig.NodeID(),
		CommitmentATX: commitmentATX,
		Nonce:         &nonce,

		NumUnits:      DefaultPostSetupOpts().NumUnits,
		LabelsPerUnit: DefaultPostConfig().LabelsPerUnit,
	}, nil).AnyTimes()
<<<<<<< HEAD
	tab.mnipost.EXPECT().BuildNIPost(gomock.Any(), gomock.Any(), gomock.Any()).DoAndReturn(
		func(_ context.Context, challenge *types.NIPostChallenge, _ certifierService) (*types.NIPost, error) {
=======
	tab.mnipost.EXPECT().BuildNIPost(gomock.Any(), gomock.Any()).DoAndReturn(
		func(_ context.Context, challenge *types.NIPostChallenge) (*nipost.NIPostState, error) {
>>>>>>> dd5afe53
			*currLayer = currLayer.Add(buildNIPostLayerDuration)
			return newNIPostWithChallenge(t, challenge.Hash(), []byte("66666")), nil
		})
	ch := make(chan struct{})
	close(ch)
	tab.mclock.EXPECT().AwaitLayer(publishEpoch.FirstLayer()).DoAndReturn(
		func(got types.LayerID) <-chan struct{} {
			// advance to publish layer
			if currLayer.Before(got) {
				*currLayer = got
			}
			return ch
		})
	var built *types.ActivationTx
	tab.mpub.EXPECT().Publish(gomock.Any(), pubsub.AtxProtocol, gomock.Any()).DoAndReturn(
		func(_ context.Context, _ string, got []byte) error {
			var gotAtx types.ActivationTx
			require.NoError(t, codec.Decode(got, &gotAtx))
			gotAtx.SetReceived(time.Now().Local())
			built = &gotAtx
			require.NoError(t, built.Initialize())
			built.SetEffectiveNumUnits(gotAtx.NumUnits)
			vatx, err := built.Verify(0, 1)
			require.NoError(t, err)
			require.NoError(t, atxs.Add(tab.cdb, vatx))
			return nil
		})

	tab.mnipost.EXPECT().ResetState().Return(nil)
	// create and publish ATX
	err := tab.PublishActivationTx(context.Background())
	return built, err
}

func addPrevAtx(t *testing.T, db sql.Executor, epoch types.EpochID, sig *signing.EdSigner) *types.VerifiedActivationTx {
	challenge := types.NIPostChallenge{
		PublishEpoch: epoch,
	}
	atx := types.NewActivationTx(challenge, types.Address{}, nil, 2, nil)
	atx.SetEffectiveNumUnits(2)
	return addAtx(t, db, sig, atx)
}

func addAtx(t *testing.T, db sql.Executor, sig *signing.EdSigner, atx *types.ActivationTx) *types.VerifiedActivationTx {
	require.NoError(t, SignAndFinalizeAtx(sig, atx))
	atx.SetEffectiveNumUnits(atx.NumUnits)
	atx.SetReceived(time.Now())
	vAtx, err := atx.Verify(0, 1)
	require.NoError(t, err)
	require.NoError(t, atxs.Add(db, vAtx))
	return vAtx
}

// ========== Tests ==========

func TestBuilder_StartSmeshingCoinbase(t *testing.T) {
	tab := newTestBuilder(t)
	coinbase := types.Address{1, 1, 1}

	tab.mpostClient.EXPECT().
		Proof(gomock.Any(), gomock.Any()).
		DoAndReturn(func(ctx context.Context, b []byte) (*types.Post, *types.PostInfo, error) {
			<-ctx.Done()
			return nil, nil, ctx.Err()
		}).
		AnyTimes()

	tab.mclock.EXPECT().CurrentLayer().Return(types.LayerID(0)).AnyTimes()
	tab.mclock.EXPECT().AwaitLayer(gomock.Any()).Return(make(chan struct{})).AnyTimes()
	require.NoError(t, tab.StartSmeshing(coinbase))
	require.Equal(t, coinbase, tab.Coinbase())

	// calling StartSmeshing more than once before calling StopSmeshing is an error
	require.ErrorContains(t, tab.StartSmeshing(coinbase), "already started")

	tab.mnipost.EXPECT().ResetState().Return(nil)
	require.NoError(t, tab.StopSmeshing(true))
}

func TestBuilder_RestartSmeshing(t *testing.T) {
	getBuilder := func(t *testing.T) *Builder {
		tab := newTestBuilder(t)
		tab.mpostClient.EXPECT().Proof(gomock.Any(), shared.ZeroChallenge).AnyTimes().DoAndReturn(
			func(ctx context.Context, _ []byte) (*types.Post, *types.PostInfo, error) {
				<-ctx.Done()
				return nil, nil, ctx.Err()
			},
		)

		ch := make(chan struct{})
		close(ch)
		tab.mclock.EXPECT().AwaitLayer(gomock.Any()).Return(ch).AnyTimes()
		tab.mclock.EXPECT().CurrentLayer().Return(types.LayerID(0)).AnyTimes()
		return tab.Builder
	}

	t.Run("Single threaded", func(t *testing.T) {
		builder := getBuilder(t)
		for i := 0; i < 50; i++ {
			require.NoError(t, builder.StartSmeshing(types.Address{}))
			require.True(t, builder.Smeshing())
			require.NoError(t, builder.StopSmeshing(false))
			require.False(t, builder.Smeshing())
		}
	})

	t.Run("Multi threaded", func(t *testing.T) {
		// Meant to be run with -race to detect races.
		// It cannot check `builder.Smeshing()` as Start/Stop is happening from many goroutines simultaneously.
		// Both Start and Stop can fail as it is not known if builder is smeshing or not.
		builder := getBuilder(t)
		var eg errgroup.Group
		for worker := 0; worker < 10; worker += 1 {
			eg.Go(func() error {
				for i := 0; i < 50; i++ {
					builder.StartSmeshing(types.Address{})
					builder.StopSmeshing(false)
				}
				return nil
			})
		}
		require.NoError(t, eg.Wait())
	})
}

func TestBuilder_StopSmeshing_Delete(t *testing.T) {
	tab := newTestBuilder(t)

	currLayer := (postGenesisEpoch + 1).FirstLayer()
	tab.mclock.EXPECT().AwaitLayer(gomock.Any()).Return(make(chan struct{})).AnyTimes()
	tab.mclock.EXPECT().CurrentLayer().Return(currLayer).AnyTimes()
	tab.mclock.EXPECT().LayerToTime(gomock.Any()).DoAndReturn(
		func(got types.LayerID) time.Time {
			// time.Now() ~= currentLayer
			genesis := time.Now().Add(-time.Duration(currLayer) * layerDuration)
			return genesis.Add(layerDuration * time.Duration(got))
		}).AnyTimes()
	tab.mnipost.EXPECT().
<<<<<<< HEAD
		BuildNIPost(gomock.Any(), gomock.Any(), gomock.Any()).
		DoAndReturn(func(ctx context.Context, _ *types.NIPostChallenge, _ certifierService) (*types.NIPost, error) {
=======
		BuildNIPost(gomock.Any(), gomock.Any()).
		DoAndReturn(func(ctx context.Context, _ *types.NIPostChallenge) (*nipost.NIPostState, error) {
>>>>>>> dd5afe53
			<-ctx.Done()
			return nil, ctx.Err()
		}).
		AnyTimes()
	tab.mpostClient.EXPECT().
		Proof(gomock.Any(), gomock.Any()).
		DoAndReturn(func(ctx context.Context, b []byte) (*types.Post, *types.PostInfo, error) {
			<-ctx.Done()
			return nil, nil, ctx.Err()
		}).
		AnyTimes()

	// add challenge to DB
	refChallenge := &types.NIPostChallenge{
		PublishEpoch:  postGenesisEpoch + 2,
		CommitmentATX: &types.ATXID{1, 2, 3},
	}
	err := nipost.AddChallenge(tab.localDb, tab.sig.NodeID(), refChallenge)
	require.NoError(t, err)

	require.NoError(t, tab.StartSmeshing(types.Address{}))
	require.NoError(t, tab.StopSmeshing(false))

	challenge, err := nipost.Challenge(tab.localDb, tab.sig.NodeID())
	require.NoError(t, err)
	require.Equal(t, refChallenge, challenge) // challenge still present

	tab.mnipost.EXPECT().ResetState().Return(nil)
	require.NoError(t, tab.StartSmeshing(types.Address{}))
	require.NoError(t, tab.StopSmeshing(true))

	challenge, err = nipost.Challenge(tab.localDb, tab.sig.NodeID())
	require.ErrorIs(t, err, sql.ErrNotFound)
	require.Nil(t, challenge) // challenge deleted

	tab.mnipost.EXPECT().ResetState().Return(nil)
	require.NoError(t, tab.StartSmeshing(types.Address{}))
	require.NoError(t, tab.StopSmeshing(true)) // no-op

	challenge, err = nipost.Challenge(tab.localDb, tab.sig.NodeID())
	require.ErrorIs(t, err, sql.ErrNotFound)
	require.Nil(t, challenge) // challenge still deleted
}

func TestBuilder_StopSmeshing_failsWhenNotStarted(t *testing.T) {
	tab := newTestBuilder(t)
	require.ErrorContains(t, tab.StopSmeshing(true), "not started")
}

func TestBuilder_PublishActivationTx_HappyFlow(t *testing.T) {
	tab := newTestBuilder(t, WithPoetConfig(PoetConfig{PhaseShift: layerDuration}))
	posEpoch := postGenesisEpoch
	currLayer := posEpoch.FirstLayer()
	ch := newChallenge(1, types.ATXID{1, 2, 3}, types.ATXID{1, 2, 3}, posEpoch, nil)
	nipostData := newNIPostWithChallenge(t, types.HexToHash32("55555"), []byte("66666"))
	prevAtx := newAtx(t, tab.sig, ch, nipostData.NIPost, 2, types.Address{})
	SignAndFinalizeAtx(tab.sig, prevAtx)
	vPrevAtx, err := prevAtx.Verify(0, 1)
	require.NoError(t, err)
	require.NoError(t, atxs.Add(tab.cdb, vPrevAtx))

	// create and publish ATX
	tab.mclock.EXPECT().CurrentLayer().Return(currLayer).Times(4)
	atx1, err := publishAtx(t, tab, posEpoch, &currLayer, layersPerEpoch)
	require.NoError(t, err)
	require.NotNil(t, atx1)

	// create and publish another ATX
	currLayer = (posEpoch + 1).FirstLayer()
	tab.mclock.EXPECT().CurrentLayer().Return(currLayer).Times(4)
	atx2, err := publishAtx(t, tab, atx1.PublishEpoch, &currLayer, layersPerEpoch)
	require.NoError(t, err)
	require.NotEqual(t, atx1, atx2)
	require.Equal(t, atx1.TargetEpoch()+1, atx2.TargetEpoch())

	// state is cleaned up
	_, err = nipost.Challenge(tab.localDB, tab.sig.NodeID())
	require.ErrorIs(t, err, sql.ErrNotFound)
}

// TestBuilder_Loop_WaitsOnStaleChallenge checks if loop waits between attempts
// failing with ErrATXChallengeExpired.
func TestBuilder_Loop_WaitsOnStaleChallenge(t *testing.T) {
	// Arrange
	tab := newTestBuilder(t, WithPoetConfig(PoetConfig{PhaseShift: layerDuration * 4}))
	// current layer is too late to be able to build a nipost on time
	currLayer := (postGenesisEpoch + 1).FirstLayer()

	ch := newChallenge(1, types.ATXID{1, 2, 3}, types.ATXID{1, 2, 3}, postGenesisEpoch, &types.ATXID{'c', 'a', 't', 'x'})
	nipostData := newNIPostWithChallenge(t, types.HexToHash32("55555"), []byte("66666"))
<<<<<<< HEAD
	vrf := types.VRFPostIndex(123)
	prevAtx := types.NewActivationTx(ch, types.Address{}, nipostData, 2, &vrf)
	prevAtx.SetEffectiveNumUnits(2)
	prevAtx.SetReceived(time.Now())
=======
	prevAtx := newAtx(t, tab.sig, ch, nipostData.NIPost, 2, types.Address{})
>>>>>>> dd5afe53
	SignAndFinalizeAtx(tab.sig, prevAtx)
	vPrevAtx, err := prevAtx.Verify(0, 1)
	require.NoError(t, err)
	require.NoError(t, atxs.Add(tab.cdb, vPrevAtx))

	tab.mclock.EXPECT().CurrentLayer().Return(currLayer).AnyTimes()
	tab.mclock.EXPECT().LayerToTime(gomock.Any()).DoAndReturn(
		func(got types.LayerID) time.Time {
			// time.Now() ~= currentLayer
			genesis := time.Now().Add(-time.Duration(currLayer) * layerDuration)
			return genesis.Add(layerDuration * time.Duration(got))
		}).AnyTimes()
<<<<<<< HEAD
	tab.mnipost.EXPECT().BuildNIPost(gomock.Any(), gomock.Any(), gomock.Any()).Return(nil, ErrATXChallengeExpired)
=======

	tab.mnipost.EXPECT().BuildNIPost(gomock.Any(), gomock.Any()).Return(nil, ErrATXChallengeExpired)
	tab.mnipost.EXPECT().ResetState().Return(nil)
>>>>>>> dd5afe53

	ctx, cancel := context.WithCancel(context.Background())
	defer cancel()
	tab.mclock.EXPECT().AwaitLayer(currLayer.Add(1)).Do(func(got types.LayerID) <-chan struct{} {
		cancel()
		ch := make(chan struct{})
		close(ch)
		return ch
	})

	// Act & Verify
	var eg errgroup.Group
	eg.Go(func() error {
		tab.run(ctx)
		return nil
	})

	require.NoError(t, eg.Wait())

	// state is cleaned up
	_, err = nipost.Challenge(tab.localDB, tab.sig.NodeID())
	require.ErrorIs(t, err, sql.ErrNotFound)
}

func TestBuilder_PublishActivationTx_FaultyNet(t *testing.T) {
	tab := newTestBuilder(t, WithPoetConfig(PoetConfig{PhaseShift: layerDuration * 4}))
	posEpoch := postGenesisEpoch
	currLayer := postGenesisEpoch.FirstLayer()
	ch := newChallenge(1, types.ATXID{1, 2, 3}, types.ATXID{1, 2, 3}, postGenesisEpoch, nil)
	nipostData := newNIPostWithChallenge(t, types.HexToHash32("55555"), []byte("66666"))
	prevAtx := newAtx(t, tab.sig, ch, nipostData.NIPost, 2, types.Address{})
	SignAndFinalizeAtx(tab.sig, prevAtx)
	vPrevAtx, err := prevAtx.Verify(0, 1)
	require.NoError(t, err)
	require.NoError(t, atxs.Add(tab.cdb, vPrevAtx))

	publishEpoch := posEpoch + 1
	tab.mclock.EXPECT().CurrentLayer().DoAndReturn(func() types.LayerID { return currLayer }).AnyTimes()
	tab.mclock.EXPECT().LayerToTime(gomock.Any()).DoAndReturn(
		func(got types.LayerID) time.Time {
			// time.Now() ~= currentLayer
			genesis := time.Now().Add(-time.Duration(currLayer) * layerDuration)
			return genesis.Add(layerDuration * time.Duration(got))
		}).AnyTimes()
	nonce := types.VRFPostIndex(123)
	commitmentATX := types.RandomATXID()
	tab.mpostClient.EXPECT().Info(gomock.Any()).Return(&types.PostInfo{
		NodeID:        tab.sig.NodeID(),
		CommitmentATX: commitmentATX,
		Nonce:         &nonce,

		NumUnits:      DefaultPostSetupOpts().NumUnits,
		LabelsPerUnit: DefaultPostConfig().LabelsPerUnit,
	}, nil).AnyTimes()
<<<<<<< HEAD
	tab.mnipost.EXPECT().BuildNIPost(gomock.Any(), gomock.Any(), gomock.Any()).DoAndReturn(
		func(_ context.Context, challenge *types.NIPostChallenge, _ certifierService) (*types.NIPost, error) {
=======
	tab.mnipost.EXPECT().BuildNIPost(gomock.Any(), gomock.Any()).DoAndReturn(
		func(_ context.Context, challenge *types.NIPostChallenge) (*nipost.NIPostState, error) {
>>>>>>> dd5afe53
			currLayer = currLayer.Add(layersPerEpoch)
			return newNIPostWithChallenge(t, challenge.Hash(), []byte("66666")), nil
		})
	done := make(chan struct{})
	close(done)
	tab.mclock.EXPECT().AwaitLayer(publishEpoch.FirstLayer()).DoAndReturn(
		func(got types.LayerID) <-chan struct{} {
			// advance to publish layer
			if currLayer.Before(got) {
				currLayer = got
			}
			return done
		})
	var built *types.ActivationTx
	tab.mpub.EXPECT().Publish(gomock.Any(), pubsub.AtxProtocol, gomock.Any()).DoAndReturn(
		// first publish fails
		func(_ context.Context, _ string, got []byte) error {
			var gotAtx types.ActivationTx
			require.NoError(t, codec.Decode(got, &gotAtx))
			gotAtx.SetReceived(time.Now().Local())
			built = &gotAtx
			require.NoError(t, built.Initialize())
			return errors.New("something went wrong")
		},
	)

	// after successful publish, state is cleaned up
	tab.mnipost.EXPECT().ResetState().Return(nil)

	tab.mpub.EXPECT().Publish(gomock.Any(), pubsub.AtxProtocol, gomock.Any()).DoAndReturn(
		// second publish succeeds
		func(_ context.Context, _ string, got []byte) error {
			var gotAtx types.ActivationTx
			require.NoError(t, codec.Decode(got, &gotAtx))
			gotAtx.SetReceived(built.Received())
			require.NoError(t, gotAtx.Initialize())
			require.Equal(t, built, &gotAtx)
			return nil
		},
	)
	// create and publish ATX
	require.NoError(t, tab.PublishActivationTx(context.Background()))

	// state is cleaned up
	_, err = nipost.Challenge(tab.localDB, tab.sig.NodeID())
	require.ErrorIs(t, err, sql.ErrNotFound)
}

func TestBuilder_PublishActivationTx_UsesExistingChallengeOnLatePublish(t *testing.T) {
	poetCfg := PoetConfig{
		PhaseShift: layerDuration * 4,
	}
	tab := newTestBuilder(t, WithPoetConfig(poetCfg))
	posEpoch := postGenesisEpoch
	currLayer := (postGenesisEpoch + 1).FirstLayer().Add(5) // late for poet round start
	challenge := newChallenge(1, types.ATXID{1, 2, 3}, types.ATXID{1, 2, 3}, postGenesisEpoch, nil)
	nipostData := newNIPostWithChallenge(t, types.HexToHash32("55555"), []byte("66666"))
	prevAtx := newAtx(t, tab.sig, challenge, nipostData.NIPost, posEpoch.Uint32(), types.Address{})
	SignAndFinalizeAtx(tab.sig, prevAtx)
	vPrevAtx, err := prevAtx.Verify(0, 1)
	require.NoError(t, err)
	require.NoError(t, atxs.Add(tab.cdb, vPrevAtx))

	publishEpoch := currLayer.GetEpoch()
	tab.mclock.EXPECT().CurrentLayer().DoAndReturn(func() types.LayerID { return currLayer }).AnyTimes()
	tab.mclock.EXPECT().LayerToTime(gomock.Any()).DoAndReturn(
		func(got types.LayerID) time.Time {
			// time.Now() ~= currentLayer
			genesis := time.Now().Add(-time.Duration(currLayer) * layerDuration)
			return genesis.Add(layerDuration * time.Duration(got))
		}).AnyTimes()
	nonce := types.VRFPostIndex(123)
	commitmentATX := types.RandomATXID()
	tab.mpostClient.EXPECT().Info(gomock.Any()).Return(&types.PostInfo{
		NodeID:        tab.sig.NodeID(),
		CommitmentATX: commitmentATX,
		Nonce:         &nonce,

		NumUnits:      DefaultPostSetupOpts().NumUnits,
		LabelsPerUnit: DefaultPostConfig().LabelsPerUnit,
	}, nil).AnyTimes()
<<<<<<< HEAD
	tab.mnipost.EXPECT().BuildNIPost(gomock.Any(), gomock.Any(), gomock.Any()).DoAndReturn(
		func(_ context.Context, challenge *types.NIPostChallenge, _ certifierService) (*types.NIPost, error) {
=======
	tab.mnipost.EXPECT().BuildNIPost(gomock.Any(), gomock.Any()).DoAndReturn(
		func(_ context.Context, challenge *types.NIPostChallenge) (*nipost.NIPostState, error) {
>>>>>>> dd5afe53
			currLayer = currLayer.Add(1)
			return newNIPostWithChallenge(t, challenge.Hash(), []byte("66666")), nil
		})
	done := make(chan struct{})
	close(done)
	tab.mclock.EXPECT().AwaitLayer(publishEpoch.FirstLayer()).DoAndReturn(
		func(got types.LayerID) <-chan struct{} {
			// advance to publish layer
			if currLayer.Before(got) {
				currLayer = got
			}
			return done
		})

	// store challenge in DB
	ch := &types.NIPostChallenge{
		Sequence:       vPrevAtx.Sequence + 1,
		PrevATXID:      vPrevAtx.ID(),
		PublishEpoch:   vPrevAtx.PublishEpoch + 1,
		PositioningATX: vPrevAtx.ID(),
	}

	require.NoError(t, nipost.AddChallenge(tab.localDb, tab.sig.NodeID(), ch))

	tab.mnipost.EXPECT().ResetState().Return(nil)

	tab.mpub.EXPECT().Publish(gomock.Any(), pubsub.AtxProtocol, gomock.Any()).DoAndReturn(
		// publish succeeds
		func(_ context.Context, _ string, got []byte) error {
			var gotAtx types.ActivationTx
			require.NoError(t, codec.Decode(got, &gotAtx))
			gotAtx.SetReceived(time.Now().Local())
			require.NoError(t, gotAtx.Initialize())
			require.Equal(t, *ch, gotAtx.NIPostChallenge)
			return nil
		},
	)

	// create and publish ATX
	require.NoError(t, tab.PublishActivationTx(context.Background()))

	// state is cleaned up
	_, err = nipost.Challenge(tab.localDB, tab.sig.NodeID())
	require.ErrorIs(t, err, sql.ErrNotFound)
}

func TestBuilder_PublishActivationTx_RebuildNIPostWhenTargetEpochPassed(t *testing.T) {
	tab := newTestBuilder(t, WithPoetConfig(PoetConfig{PhaseShift: layerDuration * 4}))
	posEpoch := types.EpochID(2)
	currLayer := posEpoch.FirstLayer()
	ch := newChallenge(1, types.ATXID{1, 2, 3}, types.ATXID{1, 2, 3}, posEpoch, nil)
	nipostData := newNIPostWithChallenge(t, types.HexToHash32("55555"), []byte("66666"))
	prevAtx := newAtx(t, tab.sig, ch, nipostData.NIPost, 2, types.Address{})
	SignAndFinalizeAtx(tab.sig, prevAtx)
	vPrevAtx, err := prevAtx.Verify(0, 1)
	require.NoError(t, err)
	require.NoError(t, atxs.Add(tab.cdb, vPrevAtx))

	publishEpoch := posEpoch + 1
	tab.mclock.EXPECT().CurrentLayer().DoAndReturn(
		func() types.LayerID {
			return currLayer
		}).AnyTimes()
	tab.mclock.EXPECT().LayerToTime(gomock.Any()).DoAndReturn(
		func(got types.LayerID) time.Time {
			// time.Now() ~= currentLayer
			genesis := time.Now().Add(-time.Duration(currLayer) * layerDuration)
			return genesis.Add(layerDuration * time.Duration(got))
		}).AnyTimes()
<<<<<<< HEAD
	tab.mpostClient.EXPECT().Info(gomock.Any()).Return(&types.PostInfo{
		NodeID: tab.sig.NodeID(),

		NumUnits:      DefaultPostSetupOpts().NumUnits,
		LabelsPerUnit: DefaultPostConfig().LabelsPerUnit,
	}, nil)
	tab.mnipost.EXPECT().BuildNIPost(gomock.Any(), gomock.Any(), gomock.Any()).DoAndReturn(
		func(_ context.Context, challenge *types.NIPostChallenge, _ certifierService) (*types.NIPost, error) {
=======
	tab.mnipost.EXPECT().BuildNIPost(gomock.Any(), gomock.Any()).DoAndReturn(
		func(_ context.Context, challenge *types.NIPostChallenge) (*nipost.NIPostState, error) {
>>>>>>> dd5afe53
			currLayer = currLayer.Add(layersPerEpoch)
			return newNIPostWithChallenge(t, challenge.Hash(), []byte("66666")), nil
		})
	done := make(chan struct{})
	close(done)
	tab.mclock.EXPECT().AwaitLayer(publishEpoch.FirstLayer()).DoAndReturn(
		func(got types.LayerID) <-chan struct{} {
			// advance to publish layer
			if currLayer.Before(got) {
				currLayer = got
			}
			return done
		})
	ctx, cancel := context.WithCancel(context.Background())
	defer cancel()
	var built *types.ActivationTx
	tab.mpub.EXPECT().Publish(gomock.Any(), pubsub.AtxProtocol, gomock.Any()).DoAndReturn(
		func(_ context.Context, _ string, got []byte) error {
			var gotAtx types.ActivationTx
			require.NoError(t, codec.Decode(got, &gotAtx))
			gotAtx.SetReceived(time.Now().Local())
			built = &gotAtx
			require.NoError(t, built.Initialize())

			// advance time to the next epoch to trigger the context timeout
			currLayer = currLayer.Add(layersPerEpoch)
			cancel()
			return errors.New("something went wrong")
		},
	)
	// create and publish ATX
	err = tab.PublishActivationTx(ctx)
	require.ErrorIs(t, err, context.Canceled) // publish returning an error will just cause a retry if not canceled
	require.NotNil(t, built)

	// state is preserved for a retry
	challenge, err := nipost.Challenge(tab.localDB, tab.sig.NodeID())
	require.NoError(t, err)
	require.Equal(t, built.NIPostChallenge, *challenge)

	// We started building the NIPost in epoch 2, the publication epoch should have been 3. We should abort the ATX and
	// start over if the publish epoch (3) has passed, so we'll start the ATX builder in epoch 4 and ensure it discards
	// a stale challenge and builds a new NIPost.
	posEpoch = types.EpochID(4)
	currLayer = posEpoch.FirstLayer()
	ch = newChallenge(1, types.ATXID{1, 2, 3}, types.ATXID{1, 2, 3}, posEpoch, nil)
	posAtx := newAtx(t, tab.sig, ch, nipostData.NIPost, 2, types.Address{})
	SignAndFinalizeAtx(tab.sig, posAtx)
	vPosAtx, err := posAtx.Verify(0, 1)
	require.NoError(t, err)
	require.NoError(t, atxs.Add(tab.cdb, vPosAtx))
	tab.mclock.EXPECT().CurrentLayer().DoAndReturn(func() types.LayerID { return currLayer }).AnyTimes()
	tab.mnipost.EXPECT().ResetState().Return(nil)
	built2, err := publishAtx(t, tab, posEpoch, &currLayer, layersPerEpoch)
	require.NoError(t, err)
	require.NotNil(t, built2)
	require.NotEqual(t, built.NIPostChallenge, built2.NIPostChallenge)
	require.Equal(t, posEpoch+2, built2.TargetEpoch())

	// state is cleaned up after successful publish
	_, err = nipost.Challenge(tab.localDB, tab.sig.NodeID())
	require.ErrorIs(t, err, sql.ErrNotFound)
}

func TestBuilder_PublishActivationTx_NoPrevATX(t *testing.T) {
	tab := newTestBuilder(t, WithPoetConfig(PoetConfig{PhaseShift: layerDuration * 4}))
	posEpoch := postGenesisEpoch
	currLayer := posEpoch.FirstLayer()
	challenge := newChallenge(1, types.ATXID{1, 2, 3}, types.ATXID{1, 2, 3}, posEpoch, nil)
	nipostData := newNIPostWithChallenge(t, types.HexToHash32("55555"), []byte("66666"))
	otherSigner, err := signing.NewEdSigner()
	require.NoError(t, err)
	posAtx := newAtx(t, otherSigner, challenge, nipostData.NIPost, 2, types.Address{})
	SignAndFinalizeAtx(otherSigner, posAtx)
	vPosAtx, err := posAtx.Verify(0, 1)
	require.NoError(t, err)
	require.NoError(t, atxs.Add(tab.cdb, vPosAtx))

	// generate and store initial post in state
	require.NoError(t, nipost.AddPost(
		tab.localDb,
		tab.sig.NodeID(),
		nipost.Post{Indices: make([]byte, 10), Challenge: shared.ZeroChallenge},
	))

	// create and publish ATX
	tab.mclock.EXPECT().CurrentLayer().Return(currLayer).AnyTimes()
	atx, err := publishAtx(t, tab, posEpoch, &currLayer, layersPerEpoch)
	require.NoError(t, err)
	require.NotNil(t, atx)

	// state is cleaned up
	_, err = nipost.Challenge(tab.localDB, tab.sig.NodeID())
	require.ErrorIs(t, err, sql.ErrNotFound)
}

func TestBuilder_PublishActivationTx_NoPrevATX_PublishFails_InitialPost_preserved(t *testing.T) {
	tab := newTestBuilder(t, WithPoetConfig(PoetConfig{PhaseShift: layerDuration * 4}))
	posEpoch := postGenesisEpoch
	currLayer := posEpoch.FirstLayer()
	challenge := newChallenge(1, types.ATXID{1, 2, 3}, types.ATXID{1, 2, 3}, posEpoch, nil)
	nipostData := newNIPostWithChallenge(t, types.HexToHash32("55555"), []byte("66666"))
	otherSigner, err := signing.NewEdSigner()
	require.NoError(t, err)
	posAtx := newAtx(t, otherSigner, challenge, nipostData.NIPost, 2, types.Address{})
	SignAndFinalizeAtx(otherSigner, posAtx)
	vPosAtx, err := posAtx.Verify(0, 1)
	require.NoError(t, err)
	require.NoError(t, atxs.Add(tab.cdb, vPosAtx))

	// generate and store initial post in state
	refPost := nipost.Post{
		Indices:       make([]byte, 10),
		CommitmentATX: types.RandomATXID(),
		Challenge:     shared.ZeroChallenge,
	}
	require.NoError(t, nipost.AddPost(
		tab.localDb,
		tab.sig.NodeID(),
		refPost,
	))

	// create and publish ATX
	tab.mclock.EXPECT().CurrentLayer().Return(currLayer).AnyTimes()
	tab.mclock.EXPECT().LayerToTime(gomock.Any()).DoAndReturn(
		func(got types.LayerID) time.Time {
			// time.Now() ~= currentLayer
			genesis := time.Now().Add(-time.Duration(currLayer) * layerDuration)
			return genesis.Add(layerDuration * time.Duration(got))
		}).AnyTimes()
<<<<<<< HEAD
	tab.mnipost.EXPECT().BuildNIPost(gomock.Any(), gomock.Any(), gomock.Any()).DoAndReturn(
		func(_ context.Context, _ *types.NIPostChallenge, _ certifierService) (*types.NIPost, error) {
			return nil, ErrATXChallengeExpired
		},
	)
=======

	tab.mnipost.EXPECT().BuildNIPost(gomock.Any(), gomock.Any()).Return(nil, ErrATXChallengeExpired)
	tab.mnipost.EXPECT().ResetState().Return(nil)

>>>>>>> dd5afe53
	ch := make(chan struct{})
	tab.mclock.EXPECT().AwaitLayer(currLayer.Add(1)).Do(func(got types.LayerID) <-chan struct{} {
		close(ch)
		return ch
	})

	ctx, cancel := context.WithCancel(context.Background())
	var eg errgroup.Group
	eg.Go(func() error {
		tab.run(ctx)
		return nil
	})
	t.Cleanup(func() {
		cancel()
		assert.NoError(t, eg.Wait())
	})

	select {
	case <-ch:
	case <-time.After(10 * time.Second):
		require.FailNow(t, "timed out waiting for builder to publish ATX")
	}

	// initial post is preserved
	post, err := nipost.GetPost(tab.localDB, tab.sig.NodeID())
	require.NoError(t, err)
	require.NotNil(t, post)
	require.Equal(t, refPost, *post)

	// state is cleaned up
	_, err = nipost.Challenge(tab.localDB, tab.sig.NodeID())
	require.ErrorIs(t, err, sql.ErrNotFound)
}

func TestBuilder_PublishActivationTx_PrevATXWithoutPrevATX(t *testing.T) {
	r := require.New(t)

	// Arrange
	tab := newTestBuilder(t, WithPoetConfig(PoetConfig{PhaseShift: layerDuration * 4}))
	otherSigner, err := signing.NewEdSigner()
	r.NoError(err)

	initialPost := &types.Post{
		Nonce:   0,
		Indices: make([]byte, 10),
	}

	currentLayer := postGenesisEpoch.FirstLayer().Add(3)
	prevAtxPostEpoch := postGenesisEpoch
	postAtxPubEpoch := postGenesisEpoch

	challenge := newChallenge(1, types.ATXID{1, 2, 3}, types.ATXID{1, 2, 3}, postAtxPubEpoch, nil)
	poetBytes := []byte("66666")
	nipostData := newNIPostWithChallenge(t, types.HexToHash32("55555"), poetBytes)
	posAtx := newAtx(t, otherSigner, challenge, nipostData.NIPost, 2, types.Address{})
	SignAndFinalizeAtx(otherSigner, posAtx)
	vPosAtx, err := posAtx.Verify(0, 2)
	r.NoError(err)
	r.NoError(atxs.Add(tab.cdb, vPosAtx))

	challenge = newChallenge(0, types.EmptyATXID, posAtx.ID(), prevAtxPostEpoch, nil)
	challenge.InitialPost = initialPost
	prevAtx := newAtx(t, tab.sig, challenge, nipostData.NIPost, 2, types.Address{})
	prevAtx.InitialPost = initialPost
	SignAndFinalizeAtx(tab.sig, prevAtx)
	vPrevAtx, err := prevAtx.Verify(0, 1)
	r.NoError(err)
	r.NoError(atxs.Add(tab.cdb, vPrevAtx))

	// Act
	tab.msync.EXPECT().RegisterForATXSynced().DoAndReturn(closedChan).AnyTimes()

	tab.mclock.EXPECT().CurrentLayer().Return(currentLayer).AnyTimes()
	tab.mclock.EXPECT().LayerToTime(gomock.Any()).DoAndReturn(
		func(layer types.LayerID) time.Time {
			// time.Now() ~= currentLayer
			genesis := time.Now().Add(-time.Duration(currentLayer) * layerDuration)
			return genesis.Add(layerDuration * time.Duration(layer))
		}).AnyTimes()
	tab.mclock.EXPECT().
		AwaitLayer(vPosAtx.PublishEpoch.FirstLayer().Add(layersPerEpoch)).
		DoAndReturn(func(layer types.LayerID) <-chan struct{} {
			ch := make(chan struct{})
			close(ch)
			return ch
		}).
		Times(1)

	nonce := types.VRFPostIndex(123)
	commitmentATX := types.RandomATXID()
	tab.mpostClient.EXPECT().Info(gomock.Any()).Return(&types.PostInfo{
		NodeID:        tab.sig.NodeID(),
		CommitmentATX: commitmentATX,
		Nonce:         &nonce,

		NumUnits:      DefaultPostSetupOpts().NumUnits,
		LabelsPerUnit: DefaultPostConfig().LabelsPerUnit,
	}, nil).AnyTimes()

<<<<<<< HEAD
	tab.mnipost.EXPECT().BuildNIPost(gomock.Any(), gomock.Any(), gomock.Any()).
		DoAndReturn(func(_ context.Context, challenge *types.NIPostChallenge, _ certifierService) (*types.NIPost, error) {
=======
	tab.mnipost.EXPECT().BuildNIPost(gomock.Any(), gomock.Any()).
		DoAndReturn(func(_ context.Context, challenge *types.NIPostChallenge) (*nipost.NIPostState, error) {
>>>>>>> dd5afe53
			currentLayer = currentLayer.Add(5)
			return newNIPostWithChallenge(t, challenge.Hash(), poetBytes), nil
		})

	tab.mpub.EXPECT().
		Publish(gomock.Any(), gomock.Any(), gomock.Any()).
		DoAndReturn(func(ctx context.Context, _ string, msg []byte) error {
			var atx types.ActivationTx
			require.NoError(t, codec.Decode(msg, &atx))
			atx.SetReceived(time.Now().Local())

			atx.SetEffectiveNumUnits(atx.NumUnits)
			vAtx, err := atx.Verify(0, 1)
			r.NoError(err)
			r.Equal(tab.sig.NodeID(), vAtx.SmesherID)

			r.NoError(atxs.Add(tab.cdb, vAtx))

			r.Equal(prevAtx.Sequence+1, atx.Sequence)
			r.Equal(prevAtx.ID(), atx.PrevATXID)
			r.Nil(atx.InitialPost)
			r.Nil(atx.CommitmentATX)
			r.Nil(atx.VRFNonce)

			r.Equal(posAtx.ID(), atx.PositioningATX)
			r.Equal(postAtxPubEpoch+1, atx.PublishEpoch)
			r.Equal(types.BytesToHash(poetBytes), atx.GetPoetProofRef())

			return nil
		})

	tab.mnipost.EXPECT().ResetState().Return(nil)

	r.NoError(tab.PublishActivationTx(context.Background()))

	// state is cleaned up
	_, err = nipost.Challenge(tab.localDB, tab.sig.NodeID())
	require.ErrorIs(t, err, sql.ErrNotFound)
}

func TestBuilder_PublishActivationTx_TargetsEpochBasedOnPosAtx(t *testing.T) {
	r := require.New(t)

	// Arrange
	tab := newTestBuilder(t, WithPoetConfig(PoetConfig{PhaseShift: layerDuration * 4}))
	otherSigner, err := signing.NewEdSigner()
	r.NoError(err)

	currentLayer := postGenesisEpoch.FirstLayer().Add(3)
	posEpoch := postGenesisEpoch
	challenge := newChallenge(1, types.ATXID{1, 2, 3}, types.ATXID{1, 2, 3}, posEpoch, nil)
	poetBytes := []byte("66666")
	nipostData := newNIPostWithChallenge(t, types.HexToHash32("55555"), poetBytes)
	posAtx := newAtx(t, otherSigner, challenge, nipostData.NIPost, 2, types.Address{})
	SignAndFinalizeAtx(otherSigner, posAtx)
	vPosAtx, err := posAtx.Verify(0, 1)
	r.NoError(err)
	r.NoError(atxs.Add(tab.cdb, vPosAtx))

	// Act & Assert
	tab.msync.EXPECT().RegisterForATXSynced().DoAndReturn(closedChan).AnyTimes()

	tab.mclock.EXPECT().CurrentLayer().Return(currentLayer).AnyTimes()
	tab.mclock.EXPECT().LayerToTime(gomock.Any()).DoAndReturn(
		func(layer types.LayerID) time.Time {
			// time.Now() ~= currentLayer
			genesis := time.Now().Add(-time.Duration(currentLayer) * layerDuration)
			return genesis.Add(layerDuration * time.Duration(layer))
		}).AnyTimes()
	tab.mclock.EXPECT().
		AwaitLayer(vPosAtx.PublishEpoch.FirstLayer().Add(layersPerEpoch)).
		DoAndReturn(func(types.LayerID) <-chan struct{} {
			ch := make(chan struct{})
			close(ch)
			return ch
		}).
		Times(1)

	nonce := types.VRFPostIndex(123)
	commitmentATX := types.RandomATXID()
	tab.mpostClient.EXPECT().Info(gomock.Any()).Return(&types.PostInfo{
		NodeID:        tab.sig.NodeID(),
		CommitmentATX: commitmentATX,
		Nonce:         &nonce,

		NumUnits:      DefaultPostSetupOpts().NumUnits,
		LabelsPerUnit: DefaultPostConfig().LabelsPerUnit,
	}, nil).AnyTimes()

<<<<<<< HEAD
	tab.mnipost.EXPECT().BuildNIPost(gomock.Any(), gomock.Any(), gomock.Any()).
		DoAndReturn(func(_ context.Context, challenge *types.NIPostChallenge, _ certifierService) (*types.NIPost, error) {
=======
	tab.mnipost.EXPECT().BuildNIPost(gomock.Any(), gomock.Any()).
		DoAndReturn(func(_ context.Context, challenge *types.NIPostChallenge) (*nipost.NIPostState, error) {
>>>>>>> dd5afe53
			currentLayer = currentLayer.Add(layersPerEpoch)
			return newNIPostWithChallenge(t, challenge.Hash(), poetBytes), nil
		})

	tab.mpub.EXPECT().
		Publish(gomock.Any(), gomock.Any(), gomock.Any()).
		DoAndReturn(func(ctx context.Context, _ string, msg []byte) error {
			var atx types.ActivationTx
			require.NoError(t, codec.Decode(msg, &atx))
			atx.SetReceived(time.Now().Local())

			atx.SetEffectiveNumUnits(atx.NumUnits)
			vAtx, err := atx.Verify(0, 1)
			r.NoError(err)
			r.Equal(tab.sig.NodeID(), vAtx.SmesherID)

			r.NoError(atxs.Add(tab.cdb, vAtx))

			r.Zero(atx.Sequence)
			r.Equal(types.EmptyATXID, atx.PrevATXID)
			r.NotNil(atx.InitialPost)

			r.Equal(posAtx.ID(), atx.PositioningATX)
			r.Equal(posEpoch+1, atx.PublishEpoch)
			r.Equal(types.BytesToHash(poetBytes), atx.GetPoetProofRef())

			return nil
		})

	require.NoError(t, nipost.AddPost(
		tab.localDb,
		tab.sig.NodeID(),
		nipost.Post{Indices: make([]byte, 10), Challenge: shared.ZeroChallenge},
	))

	tab.mnipost.EXPECT().ResetState().Return(nil)

	r.NoError(tab.PublishActivationTx(context.Background()))

	// state is cleaned up
	_, err = nipost.Challenge(tab.localDB, tab.sig.NodeID())
	require.ErrorIs(t, err, sql.ErrNotFound)
}

func TestBuilder_PublishActivationTx_FailsWhenNIPostBuilderFails(t *testing.T) {
	tab := newTestBuilder(t, WithPoetConfig(PoetConfig{PhaseShift: layerDuration * 4}))
	posEpoch := postGenesisEpoch
	currLayer := posEpoch.FirstLayer()
	ch := newChallenge(1, types.ATXID{1, 2, 3}, types.ATXID{1, 2, 3}, posEpoch, nil)
	nipostData := newNIPostWithChallenge(t, types.HexToHash32("55555"), []byte("66666"))
	posAtx := newAtx(t, tab.sig, ch, nipostData.NIPost, 2, types.Address{})
	SignAndFinalizeAtx(tab.sig, posAtx)
	vPosAtx, err := posAtx.Verify(0, 1)
	require.NoError(t, err)
	require.NoError(t, atxs.Add(tab.cdb, vPosAtx))

	tab.mclock.EXPECT().CurrentLayer().Return(posEpoch.FirstLayer()).AnyTimes()
	tab.mclock.EXPECT().LayerToTime(gomock.Any()).DoAndReturn(
		func(got types.LayerID) time.Time {
			// time.Now() ~= currentLayer
			genesis := time.Now().Add(-time.Duration(currLayer) * layerDuration)
			return genesis.Add(layerDuration * time.Duration(got))
		}).AnyTimes()
	nipostErr := fmt.Errorf("NIPost builder error")
	tab.mnipost.EXPECT().BuildNIPost(gomock.Any(), gomock.Any(), gomock.Any()).Return(nil, nipostErr)
	require.ErrorIs(t, tab.PublishActivationTx(context.Background()), nipostErr)

	// state is preserved
	challenge, err := nipost.Challenge(tab.localDB, tab.sig.NodeID())
	require.NoError(t, err)
	require.NotNil(t, challenge)
}

func TestBuilder_PublishActivationTx_Serialize(t *testing.T) {
	cdb := datastore.NewCachedDB(sql.InMemory(), logtest.New(t))
	sig, err := signing.NewEdSigner()
	require.NoError(t, err)

	nipost := newNIPostWithChallenge(t, types.HexToHash32("55555"), []byte("66666"))
	coinbase := types.Address{4, 5, 6}
	atx := newActivationTx(
		t,
		sig,
		1,
		types.ATXID{1, 2, 3},
		types.ATXID{1, 2, 3},
		nil,
		types.EpochID(5),
		1,
		100,
		coinbase,
		100,
		nipost.NIPost,
	)
	require.NoError(t, atxs.Add(cdb, atx))

	act := newActivationTx(t,
		sig,
		2,
		atx.ID(),
		atx.ID(),
		nil,
		atx.PublishEpoch.Add(10),
		0,
		100,
		coinbase,
		100,
		nipost.NIPost,
	)

	bt, err := codec.Encode(act)
	require.NoError(t, err)

	var a types.ActivationTx
	require.NoError(t, codec.Decode(bt, &a))
	a.SetReceived(time.Now().Local())

	bt2, err := codec.Encode(&a)
	require.NoError(t, err)

	require.Equal(t, bt, bt2)
}

func TestBuilder_SignAtx(t *testing.T) {
	tab := newTestBuilder(t)
	prevAtx := types.ATXID(types.HexToHash32("0x111"))
	challenge := newChallenge(1, prevAtx, prevAtx, types.EpochID(15), nil)
	nipost := newNIPostWithChallenge(t, types.HexToHash32("55555"), []byte("66666"))
	atx := newAtx(t, tab.sig, challenge, nipost.NIPost, 100, types.Address{})
	require.NoError(t, SignAndFinalizeAtx(tab.signer, atx))

	ok := signing.NewEdVerifier().Verify(signing.ATX, tab.sig.NodeID(), atx.SignedBytes(), atx.Signature)
	require.True(t, ok)
	require.Equal(t, tab.sig.NodeID(), atx.SmesherID)
}

func TestBuilder_RetryPublishActivationTx(t *testing.T) {
	events.InitializeReporter()
	sub, err := events.SubscribeMatched(func(t *events.UserEvent) bool {
		switch t.Event.Details.(type) {
		case *pb.Event_AtxPublished:
			return true
		default:
			return false
		}
	}, events.WithBuffer(100))
	require.NoError(t, err)

	retryInterval := 50 * time.Microsecond
	tab := newTestBuilder(
		t,
		WithPoetConfig(PoetConfig{PhaseShift: 150 * time.Millisecond}),
		WithPoetRetryInterval(retryInterval),
	)
	posEpoch := types.EpochID(0)
	challenge := newChallenge(1, types.ATXID{1, 2, 3}, types.ATXID{1, 2, 3}, posEpoch, &types.ATXID{'c', 'a', 't', 'x'})
	poetBytes := []byte("66666")
	nipostData := newNIPostWithChallenge(t, types.HexToHash32("55555"), poetBytes)
<<<<<<< HEAD
	vrf := types.VRFPostIndex(123)
	prevAtx := types.NewActivationTx(challenge, types.Address{}, nipostData, 2, &vrf)
	prevAtx.SetEffectiveNumUnits(2)
	prevAtx.SetReceived(time.Now())
=======
	prevAtx := newAtx(t, tab.sig, challenge, nipostData.NIPost, 2, types.Address{})
>>>>>>> dd5afe53
	SignAndFinalizeAtx(tab.sig, prevAtx)
	vPrevAtx, err := prevAtx.Verify(0, 1)
	require.NoError(t, err)
	require.NoError(t, atxs.Add(tab.cdb, vPrevAtx))

	publishEpoch := posEpoch + 1
	currLayer := posEpoch.FirstLayer()
	tab.mclock.EXPECT().CurrentLayer().DoAndReturn(func() types.LayerID { return currLayer }).AnyTimes()
	tab.mclock.EXPECT().LayerToTime(gomock.Any()).DoAndReturn(
		func(got types.LayerID) time.Time {
			// time.Now() ~= currentLayer
			genesis := time.Now().Add(-time.Duration(currLayer) * layerDuration)
			return genesis.Add(layerDuration * time.Duration(got))
		}).AnyTimes()
	done := make(chan struct{})
	close(done)
	tab.mclock.EXPECT().AwaitLayer(publishEpoch.FirstLayer()).DoAndReturn(
		func(got types.LayerID) <-chan struct{} {
			// advance to publish layer
			if currLayer.Before(got) {
				currLayer = got
			}
			return done
		},
	)

	expectedTries := 3
	tries := 0
	var last time.Time
	builderConfirmation := make(chan struct{})
<<<<<<< HEAD
	tab.mnipost.EXPECT().BuildNIPost(gomock.Any(), gomock.Any(), gomock.Any()).Times(expectedTries).DoAndReturn(
		func(_ context.Context, challenge *types.NIPostChallenge, _ certifierService) (*types.NIPost, error) {
=======
	tab.mnipost.EXPECT().BuildNIPost(gomock.Any(), gomock.Any()).Times(expectedTries).DoAndReturn(
		func(_ context.Context, challenge *types.NIPostChallenge) (*nipost.NIPostState, error) {
>>>>>>> dd5afe53
			now := time.Now()
			if now.Sub(last) < retryInterval {
				require.FailNow(t, "retry interval not respected")
			}

			tries++
			t.Logf("try %d: %s", tries, now)
			if tries < expectedTries {
				return nil, ErrPoetServiceUnstable
			}
			close(builderConfirmation)
			return newNIPostWithChallenge(t, challenge.Hash(), poetBytes), nil
		},
	)

	tab.mnipost.EXPECT().ResetState().Return(nil)

	nonce := types.VRFPostIndex(123)
	commitmentATX := types.RandomATXID()
	tab.mpostClient.EXPECT().Info(gomock.Any()).Return(&types.PostInfo{
		NodeID:        tab.sig.NodeID(),
		CommitmentATX: commitmentATX,
		Nonce:         &nonce,

		NumUnits:      DefaultPostSetupOpts().NumUnits,
		LabelsPerUnit: DefaultPostConfig().LabelsPerUnit,
	}, nil).AnyTimes()

	var atx types.ActivationTx
	tab.mpub.EXPECT().Publish(gomock.Any(), pubsub.AtxProtocol, gomock.Any()).DoAndReturn(
		func(ctx context.Context, s string, b []byte) error {
			require.NoError(t, codec.Decode(b, &atx))
			atx.SetReceived(time.Now().Local())
			require.NoError(t, atx.Initialize())

			// advance time to the next epoch
			currLayer = currLayer.Add(layersPerEpoch)
			return nil
		},
	)

	ctx, cancel := context.WithCancel(context.Background())
	defer cancel()
	var eg errgroup.Group
	eg.Go(func() error {
		tab.run(ctx)
		return nil
	})
	t.Cleanup(func() { assert.NoError(t, eg.Wait()) })

	select {
	case <-builderConfirmation:
	case <-time.After(5 * time.Second):
		require.FailNowf(t, "failed waiting for required number of tries", "only tried %d times", tries)
	}

	select {
	case ev := <-sub.Out():
		cancel()
		atxEvent := ev.Event.GetAtxPublished()
		require.Equal(t, atx.ID(), types.BytesToATXID(atxEvent.GetId()))
	case <-time.After(5 * time.Second):
		require.FailNow(t, "timed out waiting for activation event")
	}

	// state is cleaned up
	_, err = nipost.GetPost(tab.localDB, tab.sig.NodeID())
	require.ErrorIs(t, err, sql.ErrNotFound)

	_, err = nipost.Challenge(tab.localDB, tab.sig.NodeID())
	require.ErrorIs(t, err, sql.ErrNotFound)
}

func TestBuilder_InitialProofGeneratedOnce(t *testing.T) {
	tab := newTestBuilder(t, WithPoetConfig(PoetConfig{PhaseShift: layerDuration * 4}))
	tab.mpostClient.EXPECT().Proof(gomock.Any(), shared.ZeroChallenge).
		Return(
			&types.Post{Indices: make([]byte, 10)},
			&types.PostInfo{
				CommitmentATX: types.RandomATXID(),
				Nonce:         new(types.VRFPostIndex),
			},
			nil,
		)

	_, _, err := tab.buildInitialPost(context.Background())
	require.NoError(t, err)

	posEpoch := postGenesisEpoch + 1
	challenge := newChallenge(1, types.ATXID{1, 2, 3}, types.ATXID{1, 2, 3}, posEpoch, nil)
	poetByte := []byte("66666")
	nipost := newNIPostWithChallenge(t, types.HexToHash32("55555"), poetByte)
	prevAtx := newAtx(t, tab.sig, challenge, nipost.NIPost, 2, types.Address{})
	SignAndFinalizeAtx(tab.sig, prevAtx)
	vPrevAtx, err := prevAtx.Verify(0, 1)
	require.NoError(t, err)
	require.NoError(t, atxs.Add(tab.cdb, vPrevAtx))

	currLayer := posEpoch.FirstLayer().Add(1)
	tab.mclock.EXPECT().CurrentLayer().Return(currLayer).AnyTimes()
	atx, err := publishAtx(t, tab, posEpoch, &currLayer, layersPerEpoch)
	require.NoError(t, err)
	require.NotNil(t, atx)
	assertLastAtx(require.New(t), tab.sig.NodeID(), types.BytesToHash(poetByte), atx, vPrevAtx, vPrevAtx, layersPerEpoch)

	// postClient.Proof() should not be called again
	_, _, _, err = tab.obtainPost(context.Background())
	require.NoError(t, err)
}

func TestBuilder_obtainPost(t *testing.T) {
	t.Run("no POST or ATX - generate", func(t *testing.T) {
		tab := newTestBuilder(t)
		tab.mpostClient.EXPECT().Proof(gomock.Any(), shared.ZeroChallenge).
			Return(
				&types.Post{Indices: make([]byte, 10)},
				&types.PostInfo{
					CommitmentATX: types.RandomATXID(),
					Nonce:         new(types.VRFPostIndex),
				},
				nil,
			)
		_, _, _, err := tab.obtainPost(context.Background())
		require.NoError(t, err)
	})
	t.Run("initial POST available", func(t *testing.T) {
		tab := newTestBuilder(t)
		tab.mpostClient.EXPECT().
			Proof(gomock.Any(), shared.ZeroChallenge).
			Return(&types.Post{Indices: []byte{1, 2, 3}}, &types.PostInfo{Nonce: new(types.VRFPostIndex)}, nil)
		_, _, err := tab.buildInitialPost(context.Background())
		require.NoError(t, err)

		_, _, ch, err := tab.obtainPost(context.Background())
		require.NoError(t, err)
		require.EqualValues(t, shared.ZeroChallenge, ch)
	})
	t.Run("initial POST unavailable but ATX exists", func(t *testing.T) {
		tab := newTestBuilder(t)
		commitmentAtxId := types.RandomATXID()
		challenge := types.NIPostChallenge{
			PublishEpoch:   2,
			Sequence:       0,
			PrevATXID:      types.EmptyATXID,
			PositioningATX: types.RandomATXID(),
			CommitmentATX:  &commitmentAtxId,
			InitialPost:    &types.Post{},
		}
		nipost := &types.NIPost{
			Post: &types.Post{
				Nonce:   5,
				Indices: []byte{1, 2, 3, 4},
				Pow:     7,
			},
			PostMetadata: &types.PostMetadata{
				Challenge:     []byte("66666"),
				LabelsPerUnit: 777,
			},
		}
		vrf := types.VRFPostIndex(1234)
		atx := types.NewActivationTx(challenge, types.Address{}, nipost, 2, &vrf)
		atx.SetEffectiveNumUnits(2)
		atx.SetReceived(time.Now())
		SignAndFinalizeAtx(tab.sig, atx)
		vAtx, err := atx.Verify(0, 1)
		require.NoError(t, err)
		require.NoError(t, atxs.Add(tab.cdb, vAtx))

		post, meta, ch, err := tab.obtainPost(context.Background())
		require.NoError(t, err)
		require.Equal(t, commitmentAtxId, meta.CommitmentATX)
		require.Equal(t, uint32(2), meta.NumUnits)
		require.Equal(t, tab.sig.NodeID(), meta.NodeID)
		require.Equal(t, uint64(777), meta.LabelsPerUnit)
		require.Equal(t, nipost.PostMetadata.Challenge, ch)
		require.Equal(t, nipost.Post, post)
	})
}

func TestBuilder_InitialPostIsPersisted(t *testing.T) {
	tab := newTestBuilder(t, WithPoetConfig(PoetConfig{PhaseShift: layerDuration * 4}))
	tab.mpostClient.EXPECT().Proof(gomock.Any(), shared.ZeroChallenge).
		Return(
			&types.Post{Indices: make([]byte, 10)},
			&types.PostInfo{
				CommitmentATX: types.RandomATXID(),
				Nonce:         new(types.VRFPostIndex),
			},
			nil,
		)
	_, _, _, err := tab.obtainPost(context.Background())
	require.NoError(t, err)

	// postClient.Proof() should not be called again
	_, _, _, err = tab.obtainPost(context.Background())
	require.NoError(t, err)
}

func TestWaitPositioningAtx(t *testing.T) {
	genesis := time.Now()
	for _, tc := range []struct {
		desc         string
		shift, grace time.Duration

		targetEpoch types.EpochID
	}{
		{"no wait", 200 * time.Millisecond, 200 * time.Millisecond, 2},
		{"wait", 200 * time.Millisecond, 0, 2},
		{"round started", 0, 0, 3},
	} {
		tc := tc
		t.Run(tc.desc, func(t *testing.T) {
			tab := newTestBuilder(t, WithPoetConfig(PoetConfig{
				PhaseShift:  tc.shift,
				GracePeriod: tc.grace,
			}))
			tab.mclock.EXPECT().CurrentLayer().Return(types.LayerID(0)).AnyTimes()
			tab.mclock.EXPECT().LayerToTime(gomock.Any()).DoAndReturn(func(lid types.LayerID) time.Time {
				// layer duration is 10ms to speed up test
				return genesis.Add(time.Duration(lid) * 20 * time.Millisecond)
			}).AnyTimes()

			// everything else are stubs that are irrelevant for the test
			tab.mpostClient.EXPECT().Info(gomock.Any()).Return(&types.PostInfo{}, nil).AnyTimes()
<<<<<<< HEAD
			tab.mnipost.EXPECT().BuildNIPost(gomock.Any(), gomock.Any(), gomock.Any()).Return(&types.NIPost{}, nil).AnyTimes()
=======
			tab.mnipost.EXPECT().ResetState().Return(nil)
			tab.mnipost.EXPECT().BuildNIPost(gomock.Any(), gomock.Any()).Return(&nipost.NIPostState{}, nil)
>>>>>>> dd5afe53
			closed := make(chan struct{})
			close(closed)
			tab.mclock.EXPECT().AwaitLayer(types.EpochID(1).FirstLayer()).Return(closed).AnyTimes()
			tab.mclock.EXPECT().AwaitLayer(types.EpochID(2).FirstLayer()).Return(closed).AnyTimes()
			tab.mpub.EXPECT().Publish(gomock.Any(), gomock.Any(), gomock.Any()).DoAndReturn(
				func(_ context.Context, _ string, got []byte) error {
					var gotAtx types.ActivationTx
					require.NoError(t, codec.Decode(got, &gotAtx))
					require.Equal(t, tc.targetEpoch, gotAtx.TargetEpoch())
					return nil
				})

			require.NoError(t, nipost.AddPost(
				tab.localDb,
				tab.sig.NodeID(),
				nipost.Post{Indices: make([]byte, 10), Challenge: shared.ZeroChallenge},
			))

			err := tab.PublishActivationTx(context.Background())
			require.NoError(t, err)
		})
	}
}

func TestRegossip(t *testing.T) {
	layer := types.LayerID(10)
	t.Run("not found", func(t *testing.T) {
		h := newTestBuilder(t)
		h.mclock.EXPECT().CurrentLayer().Return(layer)
		require.NoError(t, h.Regossip(context.Background()))
	})
	t.Run("success", func(t *testing.T) {
		h := newTestBuilder(t)
		atx := newActivationTx(t,
			h.signer, 0, types.EmptyATXID, types.EmptyATXID, nil,
			layer.GetEpoch(), 0, 1, types.Address{}, 1, &types.NIPost{})
		require.NoError(t, atxs.Add(h.cdb.Database, atx))
		blob, err := atxs.GetBlob(h.cdb.Database, atx.ID().Bytes())
		require.NoError(t, err)
		h.mclock.EXPECT().CurrentLayer().Return(layer)

		ctx := context.Background()
		h.mpub.EXPECT().Publish(ctx, pubsub.AtxProtocol, blob)
		require.NoError(t, h.Regossip(ctx))
	})
	t.Run("checkpointed", func(t *testing.T) {
		h := newTestBuilder(t)
		require.NoError(t, atxs.AddCheckpointed(h.cdb.Database,
			&atxs.CheckpointAtx{ID: types.ATXID{1}, Epoch: layer.GetEpoch(), SmesherID: h.sig.NodeID()}))
		h.mclock.EXPECT().CurrentLayer().Return(layer)
		require.NoError(t, h.Regossip(context.Background()))
	})
}

func TestWaitingToBuildNipostChallengeWithJitter(t *testing.T) {
	t.Run("before grace period", func(t *testing.T) {
		//          ┌──grace period──┐
		//          │                │
		// ───▲─────|──────|─────────|----> time
		//    │     └jitter|         └round start
		//   now
		deadline := buildNipostChallengeStartDeadline(time.Now().Add(2*time.Hour), time.Hour)
		require.Greater(t, deadline, time.Now().Add(time.Hour))
		require.LessOrEqual(t, deadline, time.Now().Add(time.Hour+time.Second*36))
	})
	t.Run("after grace period, within max jitter value", func(t *testing.T) {
		//          ┌──grace period──┐
		//          │                │
		// ─────────|──▲────|────────|----> time
		//          └ji│tter|        └round start
		//            now
		deadline := buildNipostChallengeStartDeadline(time.Now().Add(time.Hour-time.Second*10), time.Hour)
		require.GreaterOrEqual(t, deadline, time.Now().Add(-time.Second*10))
		// jitter is 1% = 36s for 1h grace period
		require.LessOrEqual(t, deadline, time.Now().Add(time.Second*(36-10)))
	})
	t.Run("after jitter max value", func(t *testing.T) {
		//          ┌──grace period──┐
		//          │                │
		// ─────────|──────|──▲──────|----> time
		//          └jitter|  │       └round start
		//                   now
		deadline := buildNipostChallengeStartDeadline(time.Now().Add(time.Hour-time.Second*37), time.Hour)
		require.Less(t, deadline, time.Now())
	})
}<|MERGE_RESOLUTION|>--- conflicted
+++ resolved
@@ -216,13 +216,8 @@
 		NumUnits:      DefaultPostSetupOpts().NumUnits,
 		LabelsPerUnit: DefaultPostConfig().LabelsPerUnit,
 	}, nil).AnyTimes()
-<<<<<<< HEAD
 	tab.mnipost.EXPECT().BuildNIPost(gomock.Any(), gomock.Any(), gomock.Any()).DoAndReturn(
-		func(_ context.Context, challenge *types.NIPostChallenge, _ certifierService) (*types.NIPost, error) {
-=======
-	tab.mnipost.EXPECT().BuildNIPost(gomock.Any(), gomock.Any()).DoAndReturn(
-		func(_ context.Context, challenge *types.NIPostChallenge) (*nipost.NIPostState, error) {
->>>>>>> dd5afe53
+		func(_ context.Context, challenge *types.NIPostChallenge, _ certifierService) (*nipost.NIPostState, error) {
 			*currLayer = currLayer.Add(buildNIPostLayerDuration)
 			return newNIPostWithChallenge(t, challenge.Hash(), []byte("66666")), nil
 		})
@@ -361,13 +356,8 @@
 			return genesis.Add(layerDuration * time.Duration(got))
 		}).AnyTimes()
 	tab.mnipost.EXPECT().
-<<<<<<< HEAD
 		BuildNIPost(gomock.Any(), gomock.Any(), gomock.Any()).
-		DoAndReturn(func(ctx context.Context, _ *types.NIPostChallenge, _ certifierService) (*types.NIPost, error) {
-=======
-		BuildNIPost(gomock.Any(), gomock.Any()).
-		DoAndReturn(func(ctx context.Context, _ *types.NIPostChallenge) (*nipost.NIPostState, error) {
->>>>>>> dd5afe53
+		DoAndReturn(func(ctx context.Context, _ *types.NIPostChallenge, _ certifierService) (*nipost.NIPostState, error) {
 			<-ctx.Done()
 			return nil, ctx.Err()
 		}).
@@ -458,14 +448,10 @@
 
 	ch := newChallenge(1, types.ATXID{1, 2, 3}, types.ATXID{1, 2, 3}, postGenesisEpoch, &types.ATXID{'c', 'a', 't', 'x'})
 	nipostData := newNIPostWithChallenge(t, types.HexToHash32("55555"), []byte("66666"))
-<<<<<<< HEAD
 	vrf := types.VRFPostIndex(123)
-	prevAtx := types.NewActivationTx(ch, types.Address{}, nipostData, 2, &vrf)
+	prevAtx := types.NewActivationTx(ch, types.Address{}, nipostData.NIPost, 2, &vrf)
 	prevAtx.SetEffectiveNumUnits(2)
 	prevAtx.SetReceived(time.Now())
-=======
-	prevAtx := newAtx(t, tab.sig, ch, nipostData.NIPost, 2, types.Address{})
->>>>>>> dd5afe53
 	SignAndFinalizeAtx(tab.sig, prevAtx)
 	vPrevAtx, err := prevAtx.Verify(0, 1)
 	require.NoError(t, err)
@@ -478,13 +464,9 @@
 			genesis := time.Now().Add(-time.Duration(currLayer) * layerDuration)
 			return genesis.Add(layerDuration * time.Duration(got))
 		}).AnyTimes()
-<<<<<<< HEAD
+
 	tab.mnipost.EXPECT().BuildNIPost(gomock.Any(), gomock.Any(), gomock.Any()).Return(nil, ErrATXChallengeExpired)
-=======
-
-	tab.mnipost.EXPECT().BuildNIPost(gomock.Any(), gomock.Any()).Return(nil, ErrATXChallengeExpired)
 	tab.mnipost.EXPECT().ResetState().Return(nil)
->>>>>>> dd5afe53
 
 	ctx, cancel := context.WithCancel(context.Background())
 	defer cancel()
@@ -539,13 +521,8 @@
 		NumUnits:      DefaultPostSetupOpts().NumUnits,
 		LabelsPerUnit: DefaultPostConfig().LabelsPerUnit,
 	}, nil).AnyTimes()
-<<<<<<< HEAD
 	tab.mnipost.EXPECT().BuildNIPost(gomock.Any(), gomock.Any(), gomock.Any()).DoAndReturn(
-		func(_ context.Context, challenge *types.NIPostChallenge, _ certifierService) (*types.NIPost, error) {
-=======
-	tab.mnipost.EXPECT().BuildNIPost(gomock.Any(), gomock.Any()).DoAndReturn(
-		func(_ context.Context, challenge *types.NIPostChallenge) (*nipost.NIPostState, error) {
->>>>>>> dd5afe53
+		func(_ context.Context, challenge *types.NIPostChallenge, _ certifierService) (*nipost.NIPostState, error) {
 			currLayer = currLayer.Add(layersPerEpoch)
 			return newNIPostWithChallenge(t, challenge.Hash(), []byte("66666")), nil
 		})
@@ -627,13 +604,8 @@
 		NumUnits:      DefaultPostSetupOpts().NumUnits,
 		LabelsPerUnit: DefaultPostConfig().LabelsPerUnit,
 	}, nil).AnyTimes()
-<<<<<<< HEAD
 	tab.mnipost.EXPECT().BuildNIPost(gomock.Any(), gomock.Any(), gomock.Any()).DoAndReturn(
-		func(_ context.Context, challenge *types.NIPostChallenge, _ certifierService) (*types.NIPost, error) {
-=======
-	tab.mnipost.EXPECT().BuildNIPost(gomock.Any(), gomock.Any()).DoAndReturn(
-		func(_ context.Context, challenge *types.NIPostChallenge) (*nipost.NIPostState, error) {
->>>>>>> dd5afe53
+		func(_ context.Context, challenge *types.NIPostChallenge, _ certifierService) (*nipost.NIPostState, error) {
 			currLayer = currLayer.Add(1)
 			return newNIPostWithChallenge(t, challenge.Hash(), []byte("66666")), nil
 		})
@@ -703,19 +675,8 @@
 			genesis := time.Now().Add(-time.Duration(currLayer) * layerDuration)
 			return genesis.Add(layerDuration * time.Duration(got))
 		}).AnyTimes()
-<<<<<<< HEAD
-	tab.mpostClient.EXPECT().Info(gomock.Any()).Return(&types.PostInfo{
-		NodeID: tab.sig.NodeID(),
-
-		NumUnits:      DefaultPostSetupOpts().NumUnits,
-		LabelsPerUnit: DefaultPostConfig().LabelsPerUnit,
-	}, nil)
 	tab.mnipost.EXPECT().BuildNIPost(gomock.Any(), gomock.Any(), gomock.Any()).DoAndReturn(
-		func(_ context.Context, challenge *types.NIPostChallenge, _ certifierService) (*types.NIPost, error) {
-=======
-	tab.mnipost.EXPECT().BuildNIPost(gomock.Any(), gomock.Any()).DoAndReturn(
-		func(_ context.Context, challenge *types.NIPostChallenge) (*nipost.NIPostState, error) {
->>>>>>> dd5afe53
+		func(_ context.Context, challenge *types.NIPostChallenge, _ certifierService) (*nipost.NIPostState, error) {
 			currLayer = currLayer.Add(layersPerEpoch)
 			return newNIPostWithChallenge(t, challenge.Hash(), []byte("66666")), nil
 		})
@@ -846,18 +807,12 @@
 			genesis := time.Now().Add(-time.Duration(currLayer) * layerDuration)
 			return genesis.Add(layerDuration * time.Duration(got))
 		}).AnyTimes()
-<<<<<<< HEAD
 	tab.mnipost.EXPECT().BuildNIPost(gomock.Any(), gomock.Any(), gomock.Any()).DoAndReturn(
-		func(_ context.Context, _ *types.NIPostChallenge, _ certifierService) (*types.NIPost, error) {
+		func(_ context.Context, _ *types.NIPostChallenge, _ certifierService) (*nipost.NIPostState, error) {
 			return nil, ErrATXChallengeExpired
 		},
 	)
-=======
-
-	tab.mnipost.EXPECT().BuildNIPost(gomock.Any(), gomock.Any()).Return(nil, ErrATXChallengeExpired)
 	tab.mnipost.EXPECT().ResetState().Return(nil)
-
->>>>>>> dd5afe53
 	ch := make(chan struct{})
 	tab.mclock.EXPECT().AwaitLayer(currLayer.Add(1)).Do(func(got types.LayerID) <-chan struct{} {
 		close(ch)
@@ -957,16 +912,12 @@
 		LabelsPerUnit: DefaultPostConfig().LabelsPerUnit,
 	}, nil).AnyTimes()
 
-<<<<<<< HEAD
 	tab.mnipost.EXPECT().BuildNIPost(gomock.Any(), gomock.Any(), gomock.Any()).
-		DoAndReturn(func(_ context.Context, challenge *types.NIPostChallenge, _ certifierService) (*types.NIPost, error) {
-=======
-	tab.mnipost.EXPECT().BuildNIPost(gomock.Any(), gomock.Any()).
-		DoAndReturn(func(_ context.Context, challenge *types.NIPostChallenge) (*nipost.NIPostState, error) {
->>>>>>> dd5afe53
-			currentLayer = currentLayer.Add(5)
-			return newNIPostWithChallenge(t, challenge.Hash(), poetBytes), nil
-		})
+		DoAndReturn(
+			func(_ context.Context, challenge *types.NIPostChallenge, _ certifierService) (*nipost.NIPostState, error) {
+				currentLayer = currentLayer.Add(5)
+				return newNIPostWithChallenge(t, challenge.Hash(), poetBytes), nil
+			})
 
 	tab.mpub.EXPECT().
 		Publish(gomock.Any(), gomock.Any(), gomock.Any()).
@@ -1053,16 +1004,12 @@
 		LabelsPerUnit: DefaultPostConfig().LabelsPerUnit,
 	}, nil).AnyTimes()
 
-<<<<<<< HEAD
 	tab.mnipost.EXPECT().BuildNIPost(gomock.Any(), gomock.Any(), gomock.Any()).
-		DoAndReturn(func(_ context.Context, challenge *types.NIPostChallenge, _ certifierService) (*types.NIPost, error) {
-=======
-	tab.mnipost.EXPECT().BuildNIPost(gomock.Any(), gomock.Any()).
-		DoAndReturn(func(_ context.Context, challenge *types.NIPostChallenge) (*nipost.NIPostState, error) {
->>>>>>> dd5afe53
-			currentLayer = currentLayer.Add(layersPerEpoch)
-			return newNIPostWithChallenge(t, challenge.Hash(), poetBytes), nil
-		})
+		DoAndReturn(
+			func(_ context.Context, challenge *types.NIPostChallenge, _ certifierService) (*nipost.NIPostState, error) {
+				currentLayer = currentLayer.Add(layersPerEpoch)
+				return newNIPostWithChallenge(t, challenge.Hash(), poetBytes), nil
+			})
 
 	tab.mpub.EXPECT().
 		Publish(gomock.Any(), gomock.Any(), gomock.Any()).
@@ -1218,14 +1165,10 @@
 	challenge := newChallenge(1, types.ATXID{1, 2, 3}, types.ATXID{1, 2, 3}, posEpoch, &types.ATXID{'c', 'a', 't', 'x'})
 	poetBytes := []byte("66666")
 	nipostData := newNIPostWithChallenge(t, types.HexToHash32("55555"), poetBytes)
-<<<<<<< HEAD
 	vrf := types.VRFPostIndex(123)
-	prevAtx := types.NewActivationTx(challenge, types.Address{}, nipostData, 2, &vrf)
+	prevAtx := types.NewActivationTx(challenge, types.Address{}, nipostData.NIPost, 2, &vrf)
 	prevAtx.SetEffectiveNumUnits(2)
 	prevAtx.SetReceived(time.Now())
-=======
-	prevAtx := newAtx(t, tab.sig, challenge, nipostData.NIPost, 2, types.Address{})
->>>>>>> dd5afe53
 	SignAndFinalizeAtx(tab.sig, prevAtx)
 	vPrevAtx, err := prevAtx.Verify(0, 1)
 	require.NoError(t, err)
@@ -1256,13 +1199,8 @@
 	tries := 0
 	var last time.Time
 	builderConfirmation := make(chan struct{})
-<<<<<<< HEAD
 	tab.mnipost.EXPECT().BuildNIPost(gomock.Any(), gomock.Any(), gomock.Any()).Times(expectedTries).DoAndReturn(
-		func(_ context.Context, challenge *types.NIPostChallenge, _ certifierService) (*types.NIPost, error) {
-=======
-	tab.mnipost.EXPECT().BuildNIPost(gomock.Any(), gomock.Any()).Times(expectedTries).DoAndReturn(
-		func(_ context.Context, challenge *types.NIPostChallenge) (*nipost.NIPostState, error) {
->>>>>>> dd5afe53
+		func(_ context.Context, challenge *types.NIPostChallenge, _ certifierService) (*nipost.NIPostState, error) {
 			now := time.Now()
 			if now.Sub(last) < retryInterval {
 				require.FailNow(t, "retry interval not respected")
@@ -1327,13 +1265,6 @@
 	case <-time.After(5 * time.Second):
 		require.FailNow(t, "timed out waiting for activation event")
 	}
-
-	// state is cleaned up
-	_, err = nipost.GetPost(tab.localDB, tab.sig.NodeID())
-	require.ErrorIs(t, err, sql.ErrNotFound)
-
-	_, err = nipost.Challenge(tab.localDB, tab.sig.NodeID())
-	require.ErrorIs(t, err, sql.ErrNotFound)
 }
 
 func TestBuilder_InitialProofGeneratedOnce(t *testing.T) {
@@ -1487,12 +1418,8 @@
 
 			// everything else are stubs that are irrelevant for the test
 			tab.mpostClient.EXPECT().Info(gomock.Any()).Return(&types.PostInfo{}, nil).AnyTimes()
-<<<<<<< HEAD
-			tab.mnipost.EXPECT().BuildNIPost(gomock.Any(), gomock.Any(), gomock.Any()).Return(&types.NIPost{}, nil).AnyTimes()
-=======
 			tab.mnipost.EXPECT().ResetState().Return(nil)
-			tab.mnipost.EXPECT().BuildNIPost(gomock.Any(), gomock.Any()).Return(&nipost.NIPostState{}, nil)
->>>>>>> dd5afe53
+			tab.mnipost.EXPECT().BuildNIPost(gomock.Any(), gomock.Any(), gomock.Any()).Return(&nipost.NIPostState{}, nil)
 			closed := make(chan struct{})
 			close(closed)
 			tab.mclock.EXPECT().AwaitLayer(types.EpochID(1).FirstLayer()).Return(closed).AnyTimes()
