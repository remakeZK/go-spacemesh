--- conflicted
+++ resolved
@@ -210,28 +210,14 @@
 func (c *HTTPPoetClient) info(ctx context.Context) (*rpcapi.InfoResponse, error) {
 	resBody := rpcapi.InfoResponse{}
 	if err := c.req(ctx, http.MethodGet, "/v1/info", nil, &resBody); err != nil {
-		return nil, fmt.Errorf("getting poet ID: %w", err)
-	}
-	// cache the poet service ID
-	c.poetServiceID.ServiceID = resBody.ServicePubkey
+		return nil, fmt.Errorf("getting poet info: %w", err)
+	}
 	return &resBody, nil
 }
 
 // PoetServiceID returns the public key of the PoET proving service.
-<<<<<<< HEAD
-func (c *HTTPPoetClient) PoetServiceID(ctx context.Context) (types.PoetServiceID, error) {
-	if c.poetServiceID.ServiceID != nil {
-		return c.poetServiceID, nil
-	}
-	if _, err := c.info(ctx); err != nil {
-		return types.PoetServiceID{}, err
-	}
-
-	return c.poetServiceID, nil
-=======
 func (c *HTTPPoetClient) PoetServiceID(ctx context.Context) []byte {
 	return c.poetServiceID
->>>>>>> dd5afe53
 }
 
 // Proof implements PoetProvingServiceClient.
