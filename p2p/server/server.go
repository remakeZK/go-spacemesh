--- conflicted
+++ resolved
@@ -96,17 +96,13 @@
 	}
 }
 
-<<<<<<< HEAD
+func WithDecayingTag(tag DecayingTagSpec) Opt {
+	return func(s *Server) {
+		s.decayingTagSpec = &tag
+	}
+}
+
 // Handler is a handler to be defined by the application.
-=======
-func WithDecayingTag(tag DecayingTagSpec) Opt {
-	return func(s *Server) {
-		s.decayingTagSpec = &tag
-	}
-}
-
-// Handler is the handler to be defined by the application.
->>>>>>> 9fb66680
 type Handler func(context.Context, []byte) ([]byte, error)
 
 // StreamHandler is a handler that writes the response to the stream directly instead of
