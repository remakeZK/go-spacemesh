--- conflicted
+++ resolved
@@ -128,7 +128,7 @@
 }
 
 func (err *ServerError) Error() string {
-	return fmt.Sprintf("server error: %s", err.msg)
+	return fmt.Sprintf("peer error: %s", err.msg)
 }
 
 //go:generate scalegen -types Response
@@ -360,24 +360,9 @@
 		s.metrics.clientServerError.Inc()
 		s.metrics.clientLatency.Observe(took)
 	case err != nil:
-<<<<<<< HEAD
 		s.metrics.clientFailed.Inc()
 		s.metrics.clientLatencyFailure.Observe(took)
 	default:
-=======
-		if s.metrics != nil {
-			s.metrics.clientFailed.Inc()
-			s.metrics.clientLatencyFailure.Observe(took)
-		}
-		return nil, err
-	case len(data.Error) > 0:
-		if s.metrics != nil {
-			s.metrics.clientServerError.Inc()
-			s.metrics.clientLatency.Observe(took)
-		}
-		return nil, fmt.Errorf("peer error: %s", data.Error)
-	case s.metrics != nil:
->>>>>>> 30a34b8f
 		s.metrics.clientSucceeded.Inc()
 		s.metrics.clientLatency.Observe(took)
 	}
