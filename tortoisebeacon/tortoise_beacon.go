package tortoisebeacon

import (
	"context"
	"errors"
	"fmt"
	"math/big"
	"sync"
	"time"

	"github.com/ALTree/bigfloat"
	"github.com/spacemeshos/go-spacemesh/common/types"
	"github.com/spacemeshos/go-spacemesh/common/util"
	"github.com/spacemeshos/go-spacemesh/database"
	"github.com/spacemeshos/go-spacemesh/log"
	"github.com/spacemeshos/go-spacemesh/p2p/service"
	"github.com/spacemeshos/go-spacemesh/signing"
	"github.com/spacemeshos/go-spacemesh/timesync"
	"github.com/spacemeshos/go-spacemesh/tortoisebeacon/weakcoin"
)

const (
	protoName            = "TORTOISE_BEACON_PROTOCOL"
	proposalPrefix       = "TBP"
	cleanupInterval      = 30 * time.Second
	cleanupEpochs        = 1000
	firstRound           = types.RoundID(1)
	genesisBeacon        = "0xe3b0c44298fc1c149afbf4c8996fb92427ae41e4649b934ca495991b7852b855"
	proposalChanCapacity = 1024
)

// TODO(nkryuchkov): remove unused errors
// Tortoise Beacon errors.
var (
	ErrBeaconNotCalculated = errors.New("beacon is not calculated for this epoch")
	ErrZeroEpochWeight     = errors.New("zero epoch weight provided")
	ErrZeroEpoch           = errors.New("zero epoch provided")
)

type broadcaster interface {
	Broadcast(ctx context.Context, channel string, data []byte) error
}

type tortoiseBeaconDB interface {
	GetTortoiseBeacon(epochID types.EpochID) (types.Hash32, error)
	SetTortoiseBeacon(epochID types.EpochID, beacon types.Hash32) error
}

//go:generate mockgen -package=mocks -destination=./mocks/mocks.go -source=./weak_coin.go coin

type coin interface {
	StartEpoch(types.EpochID, weakcoin.UnitAllowances)
	StartRound(context.Context, types.RoundID) error
	FinishRound()
	Get(types.EpochID, types.RoundID) bool
	FinishEpoch()
	HandleSerializedMessage(context.Context, service.GossipMessage, service.Fetcher)
}

type epochRoundPair struct {
	EpochID types.EpochID
	Round   types.RoundID
}

type (
	nodeID          = string
	proposal        = string
	hashSet         = map[proposal]struct{}
	firstRoundVotes = struct {
		ValidVotes            proposalList
		PotentiallyValidVotes proposalList
	}
	firstRoundVotesPerPK    = map[nodeID]firstRoundVotes
	votesPerPK              = map[nodeID]votesSetPair
	firstRoundVotesPerEpoch = map[types.EpochID]firstRoundVotesPerPK
	votesPerRound           = map[epochRoundPair]votesPerPK
	ownVotes                = map[epochRoundPair]votesSetPair
	votesMarginMap          = map[proposal]int
	proposalsMap            = map[types.EpochID]hashSet
)

// TortoiseBeacon represents Tortoise Beacon.
type TortoiseBeacon struct {
	util.Closer
	log.Log

	config        Config
	minerID       types.NodeID
	layerDuration time.Duration

	net              broadcaster
	atxDB            activationDB
	tortoiseBeaconDB tortoiseBeaconDB
	edSigner         signing.Signer
	vrfVerifier      signing.Verifier
	vrfSigner        signing.Signer
	weakCoin         coin

	seenEpochsMu sync.Mutex
	seenEpochs   map[types.EpochID]struct{}

	clock                    layerClock
	layerTicker              chan types.LayerID
	q                        *big.Rat
	gracePeriodDuration      time.Duration
	proposalDuration         time.Duration
	firstVotingRoundDuration time.Duration
	votingRoundDuration      time.Duration
	weakCoinRoundDuration    time.Duration
	waitAfterEpochStart      time.Duration

	currentRoundsMu sync.RWMutex
	currentRounds   map[types.EpochID]types.RoundID

	validProposalsMu sync.RWMutex
	validProposals   proposalsMap

	potentiallyValidProposalsMu sync.RWMutex
	potentiallyValidProposals   proposalsMap

	votesMu                           sync.RWMutex
	firstRoundIncomingVotes           firstRoundVotesPerEpoch           // all rounds - votes (decoded votes)
	firstRoundOutcomingVotes          map[types.EpochID]firstRoundVotes // all rounds - votes (decoded votes)
	incomingVotes                     votesPerRound                     // all rounds - votes (decoded votes)
	ownVotes                          ownVotes                          // all rounds - own votes
	proposalPhaseFinishedTimestampsMu sync.RWMutex
	proposalPhaseFinishedTimestamps   map[types.EpochID]time.Time

	beaconsMu sync.RWMutex
	beacons   map[types.EpochID]types.Hash32

	proposalChansMu sync.Mutex
	proposalChans   map[types.EpochID]chan *proposalMessageWithReceiptData

	backgroundWG sync.WaitGroup

	layerMu   sync.RWMutex
	lastLayer types.LayerID
}

// a function to verify the message with the signature and its public key.
type verifierFunc = func(pub, msg, sig []byte) bool

type layerClock interface {
	Subscribe() timesync.LayerTimer
	Unsubscribe(timesync.LayerTimer)
	AwaitLayer(types.LayerID) chan struct{}
	GetCurrentLayer() types.LayerID
	LayerToTime(types.LayerID) time.Time
}

// New returns a new TortoiseBeacon.
func New(
	conf Config,
	minerID types.NodeID,
	layerDuration time.Duration,
	net broadcaster,
	atxDB activationDB,
	tortoiseBeaconDB tortoiseBeaconDB,
	edSigner signing.Signer,
	vrfVerifier signing.Verifier,
	vrfSigner signing.Signer,
	weakCoin coin,
	clock layerClock,
	logger log.Log,
) *TortoiseBeacon {
	q, ok := new(big.Rat).SetString(conf.Q)
	if !ok {
		panic("bad q parameter")
	}

	return &TortoiseBeacon{
		Log:                             logger,
		Closer:                          util.NewCloser(),
		config:                          conf,
		minerID:                         minerID,
		layerDuration:                   layerDuration,
		net:                             net,
		atxDB:                           atxDB,
		tortoiseBeaconDB:                tortoiseBeaconDB,
		edSigner:                        edSigner,
		vrfVerifier:                     vrfVerifier,
		vrfSigner:                       vrfSigner,
		weakCoin:                        weakCoin,
		clock:                           clock,
		q:                               q,
		gracePeriodDuration:             time.Duration(conf.GracePeriodDurationMs) * time.Millisecond,
		proposalDuration:                time.Duration(conf.ProposalDurationMs) * time.Millisecond,
		firstVotingRoundDuration:        time.Duration(conf.FirstVotingRoundDurationMs) * time.Millisecond,
		votingRoundDuration:             time.Duration(conf.VotingRoundDurationMs) * time.Millisecond,
		weakCoinRoundDuration:           time.Duration(conf.WeakCoinRoundDurationMs) * time.Millisecond,
		waitAfterEpochStart:             time.Duration(conf.WaitAfterEpochStart) * time.Millisecond,
		currentRounds:                   make(map[types.EpochID]types.RoundID),
		validProposals:                  make(map[types.EpochID]hashSet),
		potentiallyValidProposals:       make(map[types.EpochID]hashSet),
		ownVotes:                        make(ownVotes),
		beacons:                         make(map[types.EpochID]types.Hash32),
		proposalPhaseFinishedTimestamps: make(map[types.EpochID]time.Time),
		incomingVotes:                   make(map[epochRoundPair]votesPerPK),
		firstRoundIncomingVotes:         make(map[types.EpochID]firstRoundVotesPerPK),
		firstRoundOutcomingVotes:        make(map[types.EpochID]firstRoundVotes),
		seenEpochs:                      make(map[types.EpochID]struct{}),
		proposalChans:                   make(map[types.EpochID]chan *proposalMessageWithReceiptData),
	}
}

// Start starts listening for layers and outputs.
func (tb *TortoiseBeacon) Start(ctx context.Context) error {
	tb.Log.Info("starting %v with the following config: %+v", protoName, tb.config)

	tb.initGenesisBeacons()

	tb.layerTicker = tb.clock.Subscribe()

	tb.backgroundWG.Add(1)

	go func() {
		defer tb.backgroundWG.Done()

		tb.listenLayers(ctx)
	}()

	tb.backgroundWG.Add(1)

	go func() {
		defer tb.backgroundWG.Done()

		tb.cleanupLoop()
	}()

	return nil
}

// Close closes TortoiseBeacon.
func (tb *TortoiseBeacon) Close() {
	tb.Log.Info("closing %v", protoName)
	tb.Closer.Close()
	tb.backgroundWG.Wait() // Wait until background goroutines finish
	tb.clock.Unsubscribe(tb.layerTicker)
}

// GetBeacon returns a Tortoise Beacon value as []byte for a certain epoch or an error if it doesn't exist.
func (tb *TortoiseBeacon) GetBeacon(epochID types.EpochID) ([]byte, error) {
	if epochID == 0 {
		return nil, ErrZeroEpoch
	}

	if tb.tortoiseBeaconDB != nil {
		val, err := tb.tortoiseBeaconDB.GetTortoiseBeacon(epochID - 1)
		if err == nil {
			return val.Bytes(), nil
		}

		if !errors.Is(err, database.ErrNotFound) {
			tb.Log.Error("Failed to get tortoise beacon for epoch %v from DB: %v", epochID-1, err)

			return nil, fmt.Errorf("get beacon from DB: %w", err)
		}
	}

	if (epochID - 1).IsGenesis() {
		return types.HexToHash32(genesisBeacon).Bytes(), nil
	}

	tb.beaconsMu.RLock()
	defer tb.beaconsMu.RUnlock()

	beacon, ok := tb.beacons[epochID-1]
	if !ok {
		tb.Log.With().Error("beacon is not calculated",
			log.Uint64("target_epoch", uint64(epochID)),
			log.Uint64("beacon_epoch", uint64(epochID-1)))

		return nil, ErrBeaconNotCalculated
	}

	return beacon.Bytes(), nil
}

func (tb *TortoiseBeacon) cleanupLoop() {
	ticker := time.NewTicker(cleanupInterval)
	defer ticker.Stop()

	for {
		select {
		case <-tb.CloseChannel():
			return
		case <-ticker.C:
			tb.cleanup()
		}
	}
}

func (tb *TortoiseBeacon) initGenesisBeacons() {
	closedCh := make(chan struct{})
	close(closedCh)

	epoch := types.EpochID(0)
	for ; epoch.IsGenesis(); epoch++ {
		genesis := types.HexToHash32(genesisBeacon)
		tb.beacons[epoch] = genesis

		if tb.tortoiseBeaconDB != nil {
			if err := tb.tortoiseBeaconDB.SetTortoiseBeacon(epoch, genesis); err != nil {
				tb.Log.With().Error("Failed to write tortoise beacon to DB",
					log.Uint64("epoch_id", uint64(epoch)),
					log.String("beacon", genesis.String()))
			}
		}
	}
}

func (tb *TortoiseBeacon) cleanup() {
	// TODO(nkryuchkov): implement a better solution, consider https://github.com/golang/go/issues/20135
	tb.beaconsMu.Lock()
	defer tb.beaconsMu.Unlock()

	for e := range tb.beacons {
		// TODO(nkryuchkov): https://github.com/spacemeshos/go-spacemesh/pull/2267#discussion_r662255874
		if tb.epochIsOutdated(e) {
			delete(tb.beacons, e)
		}
	}
}

func (tb *TortoiseBeacon) epochIsOutdated(epoch types.EpochID) bool {
	return tb.currentEpoch()-epoch > cleanupEpochs
}

// listens to new layers.
func (tb *TortoiseBeacon) listenLayers(ctx context.Context) {
	tb.Log.With().Info("starting listening layers")

	for {
		select {
		case <-tb.CloseChannel():
			return
		case layer := <-tb.layerTicker:
<<<<<<< HEAD
			tb.Log.With().Info("received tick", layer)
=======
			tb.Log.With().Info("Received tick", layer)
>>>>>>> fd806c7f
			go tb.handleLayer(ctx, layer)
		}
	}
}

// the logic that happens when a new layer arrives.
// this function triggers the start of new CPs.
func (tb *TortoiseBeacon) handleLayer(ctx context.Context, layer types.LayerID) {
	tb.layerMu.Lock()
	if layer.After(tb.lastLayer) {
		tb.Log.With().Debug("updating layer",
			log.Uint32("old_value", tb.lastLayer.Uint32()),
			log.Uint32("new_value", layer.Uint32()))
		tb.lastLayer = layer
	}

	tb.layerMu.Unlock()

	epoch := layer.GetEpoch()

	if !layer.FirstInEpoch() {
		tb.Log.With().Debug("skipping layer because it's not first in this epoch",
			log.Uint32("epoch_id", uint32(epoch)),
			log.Uint32("layer_id", layer.Uint32()))

		return
	}

	tb.Log.With().Info("layer is first in epoch, proceeding",
		log.Uint32("layer", layer.Uint32()))

	tb.seenEpochsMu.Lock()
	if _, ok := tb.seenEpochs[epoch]; ok {
		tb.Log.With().Error("already seen this epoch",
			log.Uint32("epoch_id", uint32(epoch)),
			log.Uint32("layer_id", layer.Uint32()))

		tb.seenEpochsMu.Unlock()

		return
	}

	tb.seenEpochs[epoch] = struct{}{}
	tb.seenEpochsMu.Unlock()

	tb.Log.With().Debug("tortoise beacon got tick, waiting until other nodes have the same epoch",
		log.Uint32("layer", layer.Uint32()),
		log.Uint32("epoch_id", uint32(epoch)),
		log.String("wait_time", tb.waitAfterEpochStart.String()))

	epochStartTimer := time.NewTimer(tb.waitAfterEpochStart)

	select {
	case <-tb.CloseChannel():
		if !epochStartTimer.Stop() {
			<-epochStartTimer.C
		}
	case <-epochStartTimer.C:
		tb.handleEpoch(ctx, epoch)
	}
}

func (tb *TortoiseBeacon) handleEpoch(ctx context.Context, epoch types.EpochID) {
	// TODO: check when epoch started, adjust waiting time for this timestamp
	if epoch.IsGenesis() {
		tb.Log.With().Debug("not starting tortoise beacon since we are in genesis epoch",
			log.Uint64("epoch_id", uint64(epoch)))

		return
	}

	tb.Log.With().Info("handling epoch",
		log.Uint64("epoch_id", uint64(epoch)))

	tb.proposalChansMu.Lock()
	if epoch > 0 {
		// close channel for previous epoch
		tb.closeProposalChannel(epoch - 1)
	}
	ch := tb.getOrCreateProposalChannel(epoch)
	tb.proposalChansMu.Unlock()

	go tb.readProposalMessagesLoop(ctx, ch)

	tb.runProposalPhase(ctx, epoch)
	coinflip := tb.runConsensusPhase(ctx, epoch)

	// K rounds passed
	// After K rounds had passed, tally up votes for proposals using simple tortoise vote counting
<<<<<<< HEAD
	if err := tb.calcBeacon(epoch); err != nil {
		tb.Log.With().Error("failed to calculate beacon",
=======
	if err := tb.calcBeacon(epoch, coinflip); err != nil {
		tb.Log.With().Error("Failed to calculate beacon",
>>>>>>> fd806c7f
			log.Uint64("epoch_id", uint64(epoch)),
			log.Err(err))
	}

	tb.Log.With().Debug("finished handling epoch",
		log.Uint64("epoch_id", uint64(epoch)))
}

func (tb *TortoiseBeacon) readProposalMessagesLoop(ctx context.Context, ch chan *proposalMessageWithReceiptData) {
	for {
		select {
		case <-tb.CloseChannel():
			return

		case em := <-ch:
			if em == nil {
				return
			}

			if err := tb.handleProposalMessage(em.message, em.receivedTime); err != nil {
				tb.Log.With().Error("failed to handle proposal message",
					log.String("sender", em.gossip.Sender().String()),
					log.String("message", em.message.String()),
					log.Err(err))

				return
			}

			em.gossip.ReportValidation(ctx, TBProposalProtocol)
		}
	}
}

func (tb *TortoiseBeacon) closeProposalChannel(epoch types.EpochID) {
	if ch, ok := tb.proposalChans[epoch]; ok {
		select {
		case <-ch:
		default:
			close(ch)
		}
	}
}

func (tb *TortoiseBeacon) getOrCreateProposalChannel(epoch types.EpochID) chan *proposalMessageWithReceiptData {
	ch, ok := tb.proposalChans[epoch]
	if !ok {
		ch = make(chan *proposalMessageWithReceiptData, proposalChanCapacity)
		tb.proposalChans[epoch] = ch
	}

	return ch
}

func (tb *TortoiseBeacon) runProposalPhase(ctx context.Context, epoch types.EpochID) {
	tb.Log.With().Debug("starting proposal phase",
		log.Uint64("epoch_id", uint64(epoch)))

	var cancel func()
	ctx, cancel = context.WithTimeout(ctx, tb.proposalDuration)
	defer cancel()

	go func() {
		tb.Log.With().Debug("starting proposal message sender",
			log.Uint64("epoch_id", uint64(epoch)))

		if err := tb.proposalPhaseImpl(ctx, epoch); err != nil {
			tb.Log.With().Error("failed to send proposal message",
				log.Uint64("epoch_id", uint64(epoch)),
				log.Err(err))
		}

		tb.Log.With().Debug("proposal message sender finished",
			log.Uint64("epoch_id", uint64(epoch)))
	}()

	select {
	case <-tb.CloseChannel():
	case <-ctx.Done():
		tb.markProposalPhaseFinished(epoch)

		tb.Log.With().Debug("proposal phase finished",
			log.Uint64("epoch_id", uint64(epoch)))
	}
}

func (tb *TortoiseBeacon) proposalPhaseImpl(ctx context.Context, epoch types.EpochID) error {
	proposedSignature, err := tb.getSignedProposal(epoch)
	if err != nil {
		return fmt.Errorf("calculate signed proposal: %w", err)
	}

	tb.Log.With().Debug("calculated proposal signature",
		log.Uint64("epoch_id", uint64(epoch)),
		log.String("signature", util.Bytes2Hex(proposedSignature)))

	epochWeight, _, err := tb.atxDB.GetEpochWeight(epoch)
	if err != nil {
		return fmt.Errorf("get epoch weight: %w", err)
	}

	passes, err := tb.proposalPassesEligibilityThreshold(proposedSignature, epochWeight)
	if err != nil {
		return fmt.Errorf("proposalPassesEligibilityThreshold: %w", err)
	}

	if !passes {
		tb.Log.With().Debug("proposal to be sent doesn't pass threshold",
			log.Uint64("epoch_id", uint64(epoch)),
			log.String("proposal", util.Bytes2Hex(proposedSignature)),
			log.Uint64("weight", epochWeight))
		// proposal is not sent
		return nil
	}

	tb.Log.With().Debug("proposal to be sent passes threshold",
		log.Uint64("epoch_id", uint64(epoch)),
		log.String("proposal", util.Bytes2Hex(proposedSignature)),
		log.Uint64("weight", epochWeight))

	// concat them into a single proposal message
	m := ProposalMessage{
		EpochID:      epoch,
		MinerID:      tb.minerID,
		VRFSignature: proposedSignature,
	}

	tb.Log.With().Debug("sending proposal",
		log.Uint64("epoch_id", uint64(epoch)),
		log.String("message", m.String()))

	if err := tb.sendToGossip(ctx, TBProposalProtocol, m); err != nil {
		return fmt.Errorf("broadcast proposal message: %w", err)
	}

	tb.Log.With().Info("sent proposal",
		log.Uint64("epoch_id", uint64(epoch)),
		log.String("message", m.String()))

	tb.validProposalsMu.Lock()

	if _, ok := tb.validProposals[epoch]; !ok {
		tb.validProposals[epoch] = make(map[proposal]struct{})
	}

	tb.validProposals[epoch][util.Bytes2Hex(proposedSignature)] = struct{}{}

	tb.validProposalsMu.Unlock()

	return nil
}

<<<<<<< HEAD
func (tb *TortoiseBeacon) runConsensusPhase(ctx context.Context, epoch types.EpochID) {
	tb.Log.With().Debug("starting consensus phase",
		log.Uint64("epoch_id", uint64(epoch)))

	firstVoteCtx, cancel := context.WithTimeout(ctx, tb.firstVotingRoundDuration)
	defer cancel()

	go func() {
		tb.Log.With().Debug("starting first voting message sender",
			log.Uint64("epoch_id", uint64(epoch)))

		if err := tb.sendVotes(firstVoteCtx, epoch, firstRound); err != nil {
			tb.Log.With().Error("failed to send first voting message",
				log.Uint64("epoch_id", uint64(epoch)),
				log.Err(err))
		}

		tb.Log.With().Debug("first voting message sender finished",
			log.Uint64("epoch_id", uint64(epoch)))
	}()

	select {
	case <-tb.CloseChannel():
		return
	case <-ctx.Done():
		return
	case <-firstVoteCtx.Done():
		break
	}

	tb.Log.With().Debug("starting following voting message sender",
		log.Uint64("epoch_id", uint64(epoch)))
=======
// runConsensusPhase runs K voting rounds and returns result from last weak coin round.
func (tb *TortoiseBeacon) runConsensusPhase(ctx context.Context, epoch types.EpochID) bool {
	tb.Log.With().Debug("Starting consensus phase",
		log.Uint64("epoch_id", uint64(epoch)))

	// we need to pass a map with spacetime unit allowances before any round is started
	_, atxs, err := tb.atxDB.GetEpochWeight(epoch)
	if err != nil {
		tb.Log.With().Panic("can't load list of atxs", log.Err(err))
	}
	ua := weakcoin.UnitAllowances{}
	for _, id := range atxs {
		header, err := tb.atxDB.GetAtxHeader(id)
		if err != nil {
			tb.Log.With().Panic("can't load atx header", log.Err(err))
		}
		ua[string(header.NodeID.VRFPublicKey)] += uint64(header.NumUnits)
	}
	tb.weakCoin.StartEpoch(epoch, ua)
	defer tb.weakCoin.FinishEpoch()
>>>>>>> fd806c7f

	// For K rounds: In each round that lasts δ, wait for proposals to come in.
	// For next rounds,
	// wait for δ time, and construct a message that points to all messages from previous round received by δ.
	// rounds 1 to K
	ticker := time.NewTicker(tb.votingRoundDuration + tb.weakCoinRoundDuration)
	defer ticker.Stop()

	var coinflip bool
	for round := firstRound; round <= tb.lastPossibleRound(); round++ {
		// always use coinflip from the previous round for current round.
		// round 1 is running without coinflip (e.g. value is false) intentionally
		go func(epoch types.EpochID, round types.RoundID, coinflip bool) {
			if err := tb.sendVotes(ctx, epoch, round, coinflip); err != nil {
				tb.Log.With().Error("Failed to send voting messages",
					log.Uint32("epoch_id", uint32(epoch)),
					log.Uint64("round_id", uint64(round)),
					log.Err(err))
			}
		}(epoch, round, coinflip)
		go tb.startWeakCoin(ctx, epoch, round)
		select {
		case <-ticker.C:
		case <-tb.CloseChannel():
			return false
		case <-ctx.Done():
			return false
		}
		tb.weakCoin.FinishRound()
		coinflip = tb.weakCoin.Get(epoch, round)
	}

<<<<<<< HEAD
	tb.Log.With().Debug("following voting message sender finished",
		log.Uint64("epoch_id", uint64(epoch)))

	tb.waitAfterLastRoundStarted()
	tb.weakCoin.OnRoundFinished(epoch, tb.lastPossibleRound())

	tb.Log.With().Debug("consensus phase finished",
=======
	tb.Log.With().Debug("Consensus phase finished",
>>>>>>> fd806c7f
		log.Uint64("epoch_id", uint64(epoch)))
	return coinflip
}

func (tb *TortoiseBeacon) markProposalPhaseFinished(epoch types.EpochID) {
	finishedAt := time.Now()

	tb.proposalPhaseFinishedTimestampsMu.Lock()
	tb.proposalPhaseFinishedTimestamps[epoch] = finishedAt
	tb.proposalPhaseFinishedTimestampsMu.Unlock()

	tb.Debug("marked proposal phase for epoch %v finished at %v", epoch, finishedAt.String())
}

func (tb *TortoiseBeacon) receivedBeforeProposalPhaseFinished(epoch types.EpochID, receivedAt time.Time) bool {
	tb.proposalPhaseFinishedTimestampsMu.RLock()
	finishedAt, ok := tb.proposalPhaseFinishedTimestamps[epoch]
	tb.proposalPhaseFinishedTimestampsMu.RUnlock()

	tb.Debug("checking if timestamp %v was received before proposal phase finished in epoch %v, is phase finished: %v, finished at: %v", receivedAt.String(), epoch, ok, finishedAt.String())

	return !ok || receivedAt.Before(finishedAt)
}

<<<<<<< HEAD
func (tb *TortoiseBeacon) sendFollowingVotesLoopIteration(ctx context.Context, epoch types.EpochID, round types.RoundID) {
	tb.Log.With().Debug("handling voting round",
		log.Uint64("epoch_id", uint64(epoch)),
		log.Uint64("round_id", uint64(round)))

	go func(epoch types.EpochID, round types.RoundID) {
		if round > firstRound+1 {
			tb.weakCoin.OnRoundFinished(epoch, round-1)
		}

		if err := tb.sendVotes(ctx, epoch, round); err != nil {
			tb.Log.With().Error("failed to send voting messages",
				log.Uint64("epoch_id", uint64(epoch)),
				log.Uint64("round_id", uint64(round)),
				log.Err(err))
		}
	}(epoch, round)

	go func(epoch types.EpochID, round types.RoundID) {
		t := time.NewTimer(tb.votingRoundDuration)
		defer t.Stop()

		select {
		case <-t.C:
			break
		case <-tb.CloseChannel():
			return
		case <-ctx.Done():
			return
		}
=======
func (tb *TortoiseBeacon) startWeakCoin(ctx context.Context, epoch types.EpochID, round types.RoundID) {
	t := time.NewTimer(tb.votingRoundDuration)
	defer t.Stop()
>>>>>>> fd806c7f

	select {
	case <-t.C:
		break
	case <-tb.CloseChannel():
		return
	case <-ctx.Done():
		return
	}

<<<<<<< HEAD
		// TODO(nkryuchkov):
		// should be published only after we should have received them
		if err := tb.weakCoin.PublishProposal(ctx, epoch, round); err != nil {
			tb.Log.With().Error("failed to publish weak coin proposal",
				log.Uint64("epoch_id", uint64(epoch)),
				log.Uint64("round_id", uint64(round)),
				log.Err(err))
		}
	}(epoch, round)
=======
	// TODO(nkryuchkov):
	// should be published only after we should have received them
	if err := tb.weakCoin.StartRound(ctx, round); err != nil {
		tb.Log.With().Error("Failed to publish weak coin proposal",
			log.Uint64("epoch_id", uint64(epoch)),
			log.Uint64("round_id", uint64(round)),
			log.Err(err))
	}
>>>>>>> fd806c7f
}

func (tb *TortoiseBeacon) sendVotes(ctx context.Context, epoch types.EpochID, round types.RoundID, coinflip bool) error {
	tb.setCurrentRound(epoch, round)

	if round == firstRound {
		return tb.sendProposalVote(ctx, epoch)
	}

	return tb.sendVotesDifference(ctx, epoch, round, coinflip)
}

func (tb *TortoiseBeacon) sendProposalVote(ctx context.Context, epoch types.EpochID) error {
	// round 1, send hashed proposal
	// create a voting message that references all seen proposals within δ time frame and send it
	return tb.sendFirstRoundVote(ctx, epoch, tb.calcVotesFromProposals(epoch))
}

func (tb *TortoiseBeacon) sendVotesDifference(ctx context.Context, epoch types.EpochID, round types.RoundID, coinflip bool) error {
	// next rounds, send vote
	// construct a message that points to all messages from previous round received by δ
	ownCurrentRoundVotes, err := tb.calcVotes(epoch, round, coinflip)
	if err != nil {
		return fmt.Errorf("calculate votes: %w", err)
	}

	return tb.sendFollowingVote(ctx, epoch, round, ownCurrentRoundVotes)
}

func (tb *TortoiseBeacon) sendFirstRoundVote(ctx context.Context, epoch types.EpochID, vote firstRoundVotes) error {
	valid := make([][]byte, 0)
	potentiallyValid := make([][]byte, 0)

	for _, v := range vote.ValidVotes {
		valid = append(valid, util.Hex2Bytes(v))
	}

	for _, v := range vote.PotentiallyValidVotes {
		potentiallyValid = append(potentiallyValid, util.Hex2Bytes(v))
	}

	mb := FirstVotingMessageBody{
		MinerID:                   tb.minerID,
		ValidProposals:            valid,
		PotentiallyValidProposals: potentiallyValid,
	}

	sig, err := tb.signMessage(mb)
	if err != nil {
		return fmt.Errorf("signMessage: %w", err)
	}

	m := FirstVotingMessage{
		FirstVotingMessageBody: mb,
		Signature:              sig,
	}

	tb.Log.With().Debug("sending first round vote",
		log.Uint64("epoch_id", uint64(epoch)),
		log.Uint64("round_id", uint64(1)),
		log.String("message", m.String()))

	if err := tb.sendToGossip(ctx, TBFirstVotingProtocol, m); err != nil {
		return fmt.Errorf("sendToGossip: %w", err)
	}

	return nil
}

func (tb *TortoiseBeacon) sendFollowingVote(ctx context.Context, epoch types.EpochID, round types.RoundID, ownCurrentRoundVotes votesSetPair) error {
	bitVector := tb.encodeVotes(ownCurrentRoundVotes, tb.firstRoundOutcomingVotes[epoch])

	mb := FollowingVotingMessageBody{
		MinerID:        tb.minerID,
		EpochID:        epoch,
		RoundID:        round,
		VotesBitVector: bitVector,
	}

	sig, err := tb.signMessage(mb)
	if err != nil {
		return fmt.Errorf("getSignedProposal: %w", err)
	}

	m := FollowingVotingMessage{
		FollowingVotingMessageBody: mb,
		Signature:                  sig,
	}

	tb.Log.With().Debug("sending following round vote",
		log.Uint64("epoch_id", uint64(epoch)),
		log.Uint64("round_id", uint64(round)),
		log.String("message", m.String()))

	if err := tb.sendToGossip(ctx, TBFollowingVotingProtocol, m); err != nil {
		return fmt.Errorf("broadcast voting message: %w", err)
	}

	return nil
}

func (tb *TortoiseBeacon) setCurrentRound(epoch types.EpochID, round types.RoundID) {
	tb.currentRoundsMu.Lock()
	defer tb.currentRoundsMu.Unlock()

	tb.currentRounds[epoch] = round
}

func (tb *TortoiseBeacon) voteWeight(pk nodeID, epochID types.EpochID) (uint64, error) {
	// TODO(nkryuchkov): enable
	enabled := false
	if !enabled {
		return 1, nil
	}

	nodeID := types.NodeID{
		Key:          pk,
		VRFPublicKey: nil,
	}

	atxID, err := tb.atxDB.GetNodeAtxIDForEpoch(nodeID, epochID-1)
	if err != nil {
		return 0, fmt.Errorf("atx ID for epoch: %w", err)
	}

	atx, err := tb.atxDB.GetAtxHeader(atxID)
	if err != nil {
		return 0, fmt.Errorf("atx header: %w", err)
	}

	return atx.GetWeight(), nil
}

// Each smesher partitions the valid proposals received in the previous epoch into three sets:
// - Timely proposals: received up to δ after the end of the previous epoch.
// - Delayed proposals: received between δ and 2δ after the end of the previous epoch.
// - Late proposals: more than 2δ after the end of the previous epoch.
// Note that honest users cannot disagree on timing by more than δ,
// so if a proposal is timely for any honest user,
// it cannot be late for any honest user (and vice versa).
func (tb *TortoiseBeacon) lastPossibleRound() types.RoundID {
	return types.RoundID(tb.config.RoundsNumber)
}

func (tb *TortoiseBeacon) votingThreshold(epochWeight uint64) int {
	return int(tb.config.Theta * float64(epochWeight))
}

// TODO(nkryuchkov): Consider replacing github.com/ALTree/bigfloat.
func (tb *TortoiseBeacon) atxThresholdFraction(epochWeight uint64) (*big.Float, error) {
	if epochWeight == 0 {
		return big.NewFloat(0), ErrZeroEpochWeight
	}

	// threshold(k, q, W) = 1 - (2 ^ (- (k/((1-q)*W))
	// Floating point: 1 - math.Pow(2.0, -(float64(tb.config.Kappa)/((1.0-tb.config.Q)*float64(epochWeight))))
	// Fixed point:
	v := new(big.Float).Sub(
		new(big.Float).SetInt64(1),
		bigfloat.Pow(
			new(big.Float).SetInt64(2),
			new(big.Float).SetRat(
				new(big.Rat).Neg(
					new(big.Rat).Quo(
						new(big.Rat).SetUint64(tb.config.Kappa),
						new(big.Rat).Mul(
							new(big.Rat).Sub(
								new(big.Rat).SetInt64(1.0),
								tb.q,
							),
							new(big.Rat).SetUint64(epochWeight),
						),
					),
				),
			),
		),
	)

	return v, nil
}

// TODO: Consider having a generic function for probabilities.
func (tb *TortoiseBeacon) atxThreshold(epochWeight uint64) (*big.Int, error) {
	const signatureLength = 64 * 8

	fraction, err := tb.atxThresholdFraction(epochWeight)
	if err != nil {
		return nil, err
	}

	two := big.NewInt(2)
	signatureLengthBigInt := big.NewInt(signatureLength)

	maxPossibleNumberBigInt := new(big.Int).Exp(two, signatureLengthBigInt, nil)
	maxPossibleNumberBigFloat := new(big.Float).SetInt(maxPossibleNumberBigInt)

	thresholdBigFloat := new(big.Float).Mul(maxPossibleNumberBigFloat, fraction)
	threshold, _ := thresholdBigFloat.Int(nil)

	return threshold, nil
}

func (tb *TortoiseBeacon) getSignedProposal(epoch types.EpochID) ([]byte, error) {
	p, err := tb.buildProposal(epoch)
	if err != nil {
		return nil, fmt.Errorf("calculate proposal: %w", err)
	}

	signature := tb.vrfSigner.Sign(p)
	tb.Log.With().Debug("calculated signature",
		log.Uint64("epoch_id", uint64(epoch)),
		log.String("proposal", util.Bytes2Hex(p)),
		log.String("signature", util.Bytes2Hex(signature)))

	return signature, nil
}

func (tb *TortoiseBeacon) signMessage(message interface{}) ([]byte, error) {
	encoded, err := types.InterfaceToBytes(message)
	if err != nil {
		return nil, fmt.Errorf("InterfaceToBytes: %w", err)
	}

	return tb.edSigner.Sign(encoded), nil
}

func (tb *TortoiseBeacon) buildProposal(epoch types.EpochID) ([]byte, error) {
	message := &struct {
		Prefix string
		Epoch  uint64
	}{
		Prefix: proposalPrefix,
		Epoch:  uint64(epoch),
	}

	b, err := types.InterfaceToBytes(message)
	if err != nil {
		return nil, fmt.Errorf("InterfaceToBytes: %w", err)
	}

	return b, nil
}

func ceilDuration(duration, multiple time.Duration) time.Duration {
	result := duration.Truncate(multiple)
	if duration%multiple != 0 {
		result += multiple
	}

	return result
}

func (tb *TortoiseBeacon) sendToGossip(ctx context.Context, channel string, data interface{}) error {
	serialized, err := types.InterfaceToBytes(data)
	if err != nil {
		return fmt.Errorf("serializing: %w", err)
	}

	if err := tb.net.Broadcast(ctx, channel, serialized); err != nil {
		return fmt.Errorf("broadcast: %w", err)
	}

	return nil
}

func (tb *TortoiseBeacon) proposalPassesEligibilityThreshold(proposal []byte, epochWeight uint64) (bool, error) {
	proposalInt := new(big.Int).SetBytes(proposal)

	threshold, err := tb.atxThreshold(epochWeight)
	if err != nil {
		return false, fmt.Errorf("atxThreshold: %w", err)
	}

	tb.Log.With().Debug("checking proposal for atx threshold",
		log.String("proposal", proposalInt.String()),
		log.String("threshold", threshold.String()))

	return proposalInt.Cmp(threshold) == -1, nil
}<|MERGE_RESOLUTION|>--- conflicted
+++ resolved
@@ -336,11 +336,7 @@
 		case <-tb.CloseChannel():
 			return
 		case layer := <-tb.layerTicker:
-<<<<<<< HEAD
 			tb.Log.With().Info("received tick", layer)
-=======
-			tb.Log.With().Info("Received tick", layer)
->>>>>>> fd806c7f
 			go tb.handleLayer(ctx, layer)
 		}
 	}
@@ -430,13 +426,8 @@
 
 	// K rounds passed
 	// After K rounds had passed, tally up votes for proposals using simple tortoise vote counting
-<<<<<<< HEAD
-	if err := tb.calcBeacon(epoch); err != nil {
+	if err := tb.calcBeacon(epoch, coinflip); err != nil {
 		tb.Log.With().Error("failed to calculate beacon",
-=======
-	if err := tb.calcBeacon(epoch, coinflip); err != nil {
-		tb.Log.With().Error("Failed to calculate beacon",
->>>>>>> fd806c7f
 			log.Uint64("epoch_id", uint64(epoch)),
 			log.Err(err))
 	}
@@ -588,43 +579,9 @@
 	return nil
 }
 
-<<<<<<< HEAD
-func (tb *TortoiseBeacon) runConsensusPhase(ctx context.Context, epoch types.EpochID) {
-	tb.Log.With().Debug("starting consensus phase",
-		log.Uint64("epoch_id", uint64(epoch)))
-
-	firstVoteCtx, cancel := context.WithTimeout(ctx, tb.firstVotingRoundDuration)
-	defer cancel()
-
-	go func() {
-		tb.Log.With().Debug("starting first voting message sender",
-			log.Uint64("epoch_id", uint64(epoch)))
-
-		if err := tb.sendVotes(firstVoteCtx, epoch, firstRound); err != nil {
-			tb.Log.With().Error("failed to send first voting message",
-				log.Uint64("epoch_id", uint64(epoch)),
-				log.Err(err))
-		}
-
-		tb.Log.With().Debug("first voting message sender finished",
-			log.Uint64("epoch_id", uint64(epoch)))
-	}()
-
-	select {
-	case <-tb.CloseChannel():
-		return
-	case <-ctx.Done():
-		return
-	case <-firstVoteCtx.Done():
-		break
-	}
-
-	tb.Log.With().Debug("starting following voting message sender",
-		log.Uint64("epoch_id", uint64(epoch)))
-=======
 // runConsensusPhase runs K voting rounds and returns result from last weak coin round.
 func (tb *TortoiseBeacon) runConsensusPhase(ctx context.Context, epoch types.EpochID) bool {
-	tb.Log.With().Debug("Starting consensus phase",
+	tb.Log.With().Debug("starting consensus phase",
 		log.Uint64("epoch_id", uint64(epoch)))
 
 	// we need to pass a map with spacetime unit allowances before any round is started
@@ -642,7 +599,6 @@
 	}
 	tb.weakCoin.StartEpoch(epoch, ua)
 	defer tb.weakCoin.FinishEpoch()
->>>>>>> fd806c7f
 
 	// For K rounds: In each round that lasts δ, wait for proposals to come in.
 	// For next rounds,
@@ -675,17 +631,7 @@
 		coinflip = tb.weakCoin.Get(epoch, round)
 	}
 
-<<<<<<< HEAD
-	tb.Log.With().Debug("following voting message sender finished",
-		log.Uint64("epoch_id", uint64(epoch)))
-
-	tb.waitAfterLastRoundStarted()
-	tb.weakCoin.OnRoundFinished(epoch, tb.lastPossibleRound())
-
 	tb.Log.With().Debug("consensus phase finished",
-=======
-	tb.Log.With().Debug("Consensus phase finished",
->>>>>>> fd806c7f
 		log.Uint64("epoch_id", uint64(epoch)))
 	return coinflip
 }
@@ -710,42 +656,9 @@
 	return !ok || receivedAt.Before(finishedAt)
 }
 
-<<<<<<< HEAD
-func (tb *TortoiseBeacon) sendFollowingVotesLoopIteration(ctx context.Context, epoch types.EpochID, round types.RoundID) {
-	tb.Log.With().Debug("handling voting round",
-		log.Uint64("epoch_id", uint64(epoch)),
-		log.Uint64("round_id", uint64(round)))
-
-	go func(epoch types.EpochID, round types.RoundID) {
-		if round > firstRound+1 {
-			tb.weakCoin.OnRoundFinished(epoch, round-1)
-		}
-
-		if err := tb.sendVotes(ctx, epoch, round); err != nil {
-			tb.Log.With().Error("failed to send voting messages",
-				log.Uint64("epoch_id", uint64(epoch)),
-				log.Uint64("round_id", uint64(round)),
-				log.Err(err))
-		}
-	}(epoch, round)
-
-	go func(epoch types.EpochID, round types.RoundID) {
-		t := time.NewTimer(tb.votingRoundDuration)
-		defer t.Stop()
-
-		select {
-		case <-t.C:
-			break
-		case <-tb.CloseChannel():
-			return
-		case <-ctx.Done():
-			return
-		}
-=======
 func (tb *TortoiseBeacon) startWeakCoin(ctx context.Context, epoch types.EpochID, round types.RoundID) {
 	t := time.NewTimer(tb.votingRoundDuration)
 	defer t.Stop()
->>>>>>> fd806c7f
 
 	select {
 	case <-t.C:
@@ -756,26 +669,14 @@
 		return
 	}
 
-<<<<<<< HEAD
-		// TODO(nkryuchkov):
-		// should be published only after we should have received them
-		if err := tb.weakCoin.PublishProposal(ctx, epoch, round); err != nil {
-			tb.Log.With().Error("failed to publish weak coin proposal",
-				log.Uint64("epoch_id", uint64(epoch)),
-				log.Uint64("round_id", uint64(round)),
-				log.Err(err))
-		}
-	}(epoch, round)
-=======
 	// TODO(nkryuchkov):
 	// should be published only after we should have received them
 	if err := tb.weakCoin.StartRound(ctx, round); err != nil {
-		tb.Log.With().Error("Failed to publish weak coin proposal",
+		tb.Log.With().Error("failed to publish weak coin proposal",
 			log.Uint64("epoch_id", uint64(epoch)),
 			log.Uint64("round_id", uint64(round)),
 			log.Err(err))
 	}
->>>>>>> fd806c7f
 }
 
 func (tb *TortoiseBeacon) sendVotes(ctx context.Context, epoch types.EpochID, round types.RoundID, coinflip bool) error {
