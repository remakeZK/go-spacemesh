--- conflicted
+++ resolved
@@ -455,26 +455,13 @@
 	return nil
 }
 
-<<<<<<< HEAD
-func deployCertifierSvc(ctx *testcontext.Context, id string) (*apiv1.Service, error) {
-	ctx.Log.Debugw("deploying certifier service", "id", id)
-	labels := nodeLabels(certifierApp, id)
-=======
 func deployNodeSvc(ctx *testcontext.Context, id string) error {
 	labels := nodeLabels(smesherApp, id)
->>>>>>> 5b27845b
 	svc := corev1.Service(id, ctx.Namespace).
 		WithLabels(labels).
 		WithSpec(corev1.ServiceSpec().
 			WithSelector(labels).
 			WithPorts(
-<<<<<<< HEAD
-				corev1.ServicePort().WithName("rest").WithPort(certifierPort).WithProtocol("TCP"),
-			),
-		)
-
-	return ctx.Client.CoreV1().Services(ctx.Namespace).Apply(ctx, svc, apimetav1.ApplyOptions{FieldManager: "test"})
-=======
 				corev1.ServicePort().WithName("p2p").WithPort(7513).WithProtocol("TCP"),
 				corev1.ServicePort().WithName("grpc-pub").WithPort(9092).WithProtocol("TCP"),
 				corev1.ServicePort().WithName("grpc-priv").WithPort(9093).WithProtocol("TCP"),
@@ -487,7 +474,21 @@
 		return fmt.Errorf("apply headless service: %w", err)
 	}
 	return nil
->>>>>>> 5b27845b
+}
+
+func deployCertifierSvc(ctx *testcontext.Context, id string) (*apiv1.Service, error) {
+	ctx.Log.Debugw("deploying certifier service", "id", id)
+	labels := nodeLabels(certifierApp, id)
+	svc := corev1.Service(id, ctx.Namespace).
+		WithLabels(labels).
+		WithSpec(corev1.ServiceSpec().
+			WithSelector(labels).
+			WithPorts(
+				corev1.ServicePort().WithName("rest").WithPort(certifierPort).WithProtocol("TCP"),
+			),
+		)
+
+	return ctx.Client.CoreV1().Services(ctx.Namespace).Apply(ctx, svc, apimetav1.ApplyOptions{FieldManager: "test"})
 }
 
 func deployPoetSvc(ctx *testcontext.Context, id string) (*apiv1.Service, error) {
