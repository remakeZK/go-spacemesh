// Package node contains the main executable for go-spacemesh node
package node

import (
	"context"
	"fmt"
	"github.com/spacemeshos/go-spacemesh/fetch"
	"github.com/spacemeshos/go-spacemesh/layerfetcher"
	"io/ioutil"
	"net/http"
	_ "net/http/pprof" // import for memory and network profiling
	"os"
	"os/signal"
	"path/filepath"
	"runtime"
	"runtime/debug"
	"runtime/pprof"
	"time"

	"github.com/spacemeshos/amcl"
	"github.com/spacemeshos/amcl/BLS381"
	"github.com/spacemeshos/post/shared"
	"github.com/spf13/cobra"
	"github.com/spf13/viper"
	"go.uber.org/zap"
	"go.uber.org/zap/zapcore"

	"github.com/spacemeshos/go-spacemesh/activation"
	"github.com/spacemeshos/go-spacemesh/api"
	apiCfg "github.com/spacemeshos/go-spacemesh/api/config"
	"github.com/spacemeshos/go-spacemesh/api/grpcserver"
	"github.com/spacemeshos/go-spacemesh/blocks"
	cmdp "github.com/spacemeshos/go-spacemesh/cmd"
	"github.com/spacemeshos/go-spacemesh/common/types"
	"github.com/spacemeshos/go-spacemesh/common/util"
	cfg "github.com/spacemeshos/go-spacemesh/config"
	"github.com/spacemeshos/go-spacemesh/database"
	"github.com/spacemeshos/go-spacemesh/events"
	"github.com/spacemeshos/go-spacemesh/filesystem"
	"github.com/spacemeshos/go-spacemesh/hare"
	"github.com/spacemeshos/go-spacemesh/hare/eligibility"
	"github.com/spacemeshos/go-spacemesh/log"
	"github.com/spacemeshos/go-spacemesh/mesh"
	"github.com/spacemeshos/go-spacemesh/metrics"
	"github.com/spacemeshos/go-spacemesh/miner"
	"github.com/spacemeshos/go-spacemesh/p2p"
	"github.com/spacemeshos/go-spacemesh/p2p/service"
	"github.com/spacemeshos/go-spacemesh/pendingtxs"
	"github.com/spacemeshos/go-spacemesh/priorityq"
	"github.com/spacemeshos/go-spacemesh/signing"
	"github.com/spacemeshos/go-spacemesh/state"
	"github.com/spacemeshos/go-spacemesh/sync"
	"github.com/spacemeshos/go-spacemesh/timesync"
	timeCfg "github.com/spacemeshos/go-spacemesh/timesync/config"
	"github.com/spacemeshos/go-spacemesh/tortoise"
	"github.com/spacemeshos/go-spacemesh/turbohare"
)

const edKeyFileName = "key.bin"

// Logger names
const (
	AppLogger            = "app"
	P2PLogger            = "p2p"
	PostLogger           = "post"
	StateDbLogger        = "stateDbStore"
	StateLogger          = "state"
	AtxDbStoreLogger     = "atxDbStore"
	PoetDbStoreLogger    = "poetDbStore"
	StoreLogger          = "store"
	PoetDbLogger         = "poetDb"
	MeshDBLogger         = "meshDb"
	TrtlLogger           = "trtl"
	AtxDbLogger          = "atxDb"
	BlkEligibilityLogger = "blkElgValidator"
	MeshLogger           = "mesh"
	SyncLogger           = "sync"
	BlockOracle          = "blockOracle"
	HareBeaconLogger     = "hareBeacon"
	HareOracleLogger     = "hareOracle"
	HareLogger           = "hare"
	BlockBuilderLogger   = "blockBuilder"
	BlockListenerLogger  = "blockListener"
	PoetListenerLogger   = "poetListener"
	NipstBuilderLogger   = "nipstBuilder"
	AtxBuilderLogger     = "atxBuilder"
	GossipListener       = "gossipListener"
	Fetcher              = "fetcher"
)

// Cmd is the cobra wrapper for the node, that allows adding parameters to it
var Cmd = &cobra.Command{
	Use:   "node",
	Short: "start node",
	Run: func(cmd *cobra.Command, args []string) {
		app := NewSpacemeshApp()
		defer app.Cleanup(cmd, args)

		err := app.Initialize(cmd, args)
		if err != nil {
			log.With().Error("Failed to initialize node.", log.Err(err))
			return
		}
		// This blocks until the context is finished
		app.Start(cmd, args)
	},
}

// VersionCmd returns the current version of spacemesh
var VersionCmd = &cobra.Command{
	Use:   "version",
	Short: "Show version info",
	Run: func(cmd *cobra.Command, args []string) {
		fmt.Print(cmdp.Version)
		if cmdp.Commit != "" {
			fmt.Printf("+%s", cmdp.Commit)
		}
		fmt.Println()
	},
}

func init() {
	// TODO add commands actually adds flags
	cmdp.AddCommands(Cmd)
	Cmd.AddCommand(VersionCmd)
}

// Service is a general service interface that specifies the basic start/stop functionality
type Service interface {
	Start() error
	Close()
}

// HareService is basic definition of hare algorithm service, providing consensus results for a layer
type HareService interface {
	Service
	GetResult(id types.LayerID) ([]types.BlockID, error)
}

// TickProvider is an interface to a glopbal system clock that releases ticks on each layer
type TickProvider interface {
	Subscribe() timesync.LayerTimer
	Unsubscribe(timer timesync.LayerTimer)
	GetCurrentLayer() types.LayerID
	StartNotifying()
	GetGenesisTime() time.Time
	LayerToTime(id types.LayerID) time.Time
	Close()
	AwaitLayer(layerID types.LayerID) chan struct{}
}

// SpacemeshApp is the cli app singleton
type SpacemeshApp struct {
	*cobra.Command
	nodeID         types.NodeID
	P2P            p2p.Service
	Config         *cfg.Config
	grpcAPIService *grpcserver.Server
	jsonAPIService *grpcserver.JSONHTTPServer
	gatewaySvc     *grpcserver.GatewayService
	globalstateSvc *grpcserver.GlobalStateService
	txService      *grpcserver.TransactionService
	syncer         *sync.Syncer
	blockListener  *blocks.BlockHandler
	state          *state.TransactionProcessor
	blockProducer  *miner.BlockBuilder
	oracle         *blocks.Oracle
	txProcessor    *state.TransactionProcessor
	mesh           *mesh.Mesh
	gossipListener *service.Listener
	clock          TickProvider
	hare           HareService
	atxBuilder     *activation.Builder
	atxDb          *activation.DB
	poetListener   *activation.PoetListener
	edSgn          *signing.EdSigner
	closers        []interface{ Close() }
	log            log.Log
	txPool         *state.TxMempool
	fetch          *fetch.Fetch
	layerFetch     *layerfetcher.Logic
	loggers        map[string]*zap.AtomicLevel
	term           chan struct{} // this channel is closed when closing services, goroutines should wait on this channel in order to terminate
	started        chan struct{} // this channel is closed once the app has finished starting
}

// LoadConfigFromFile tries to load configuration file if the config parameter was specified
func LoadConfigFromFile() (*cfg.Config, error) {

	fileLocation := viper.GetString("config")
	vip := viper.New()
	// read in default config if passed as param using viper
	if err := cfg.LoadConfig(fileLocation, vip); err != nil {
		log.Error(fmt.Sprintf("couldn't load config file at location: %s switching to defaults \n error: %v.",
			fileLocation, err))
		// return err
	}

	conf := cfg.DefaultConfig()
	// load config if it was loaded to our viper
	err := vip.Unmarshal(&conf)
	if err != nil {
		log.Error("Failed to parse config\n")
		return nil, err
	}
	return &conf, nil
}

// ParseConfig unmarshal config file into struct
func (app *SpacemeshApp) ParseConfig() error {

	conf, err := LoadConfigFromFile()
	app.Config = conf

	return err
}

// NewSpacemeshApp creates an instance of the spacemesh app
func NewSpacemeshApp() *SpacemeshApp {

	defaultConfig := cfg.DefaultConfig()
	node := &SpacemeshApp{
		Config:  &defaultConfig,
		loggers: make(map[string]*zap.AtomicLevel),
		term:    make(chan struct{}),
		started: make(chan struct{}),
	}

	return node
}

func (app *SpacemeshApp) introduction() {
	log.Info("Welcome to Spacemesh. Spacemesh full node is starting...")
}

// Initialize does pre processing of flags and configuration files, it also initializes data dirs if they dont exist
func (app *SpacemeshApp) Initialize(cmd *cobra.Command, args []string) (err error) {

	// exit gracefully - e.g. with app Cleanup on sig abort (ctrl-c)
	signalChan := make(chan os.Signal, 1)
	signal.Notify(signalChan, os.Interrupt)

	// Goroutine that listens for Ctrl ^ C command
	// and triggers the quit app
	go func() {
		for range signalChan {
			log.Info("Received an interrupt, stopping services...\n")
			cmdp.Cancel()
		}
	}()

	// parse the config file based on flags et al
	err = app.ParseConfig()

	if err != nil {
		log.Error(fmt.Sprintf("couldn't parse the config err=%v", err))
	}

	// ensure cli flags are higher priority than config file
	if err := cmdp.EnsureCLIFlags(cmd, app.Config); err != nil {
		return err
	}

	// override default config in timesync since timesync is using TimeCongigValues
	timeCfg.TimeConfigValues = app.Config.TIME

	// ensure all data folders exist
	err = filesystem.ExistOrCreate(app.Config.DataDir())
	if err != nil {
		return err
	}

	app.setupLogging()

	app.introduction()

	drift, err := timesync.CheckSystemClockDrift()
	if err != nil {
		return err
	}

	log.Info("System clock synchronized with ntp. drift: %s", drift)
	return nil
}

// setupLogging configured the app logging system.
func (app *SpacemeshApp) setupLogging() {
	if app.Config.TestMode {
		log.JSONLog(true)
	}

	// app-level logging
	log.InitSpacemeshLoggingSystemWithHooks(func(entry zapcore.Entry) error {
		// If we report anything less than this we'll end up in an infinite loop
		if entry.Level >= zapcore.ErrorLevel {
			events.ReportError(events.NodeError{
				Msg:   entry.Message,
				Trace: string(debug.Stack()),
				Level: entry.Level,
			})
		}
		return nil
	})

	log.Info("%s", app.getAppInfo())

	msg := "initializing event reporter"
	if app.Config.PublishEventsURL != "" {
		msg += fmt.Sprintf(" with pubsub URL: %s", app.Config.PublishEventsURL)
	}
	log.Info(msg)
	if err := events.InitializeEventReporter(app.Config.PublishEventsURL); err != nil {
		log.Error("unable to initialize event reporter: %s", err)
	}
}

func (app *SpacemeshApp) getAppInfo() string {
	return fmt.Sprintf("App version: %s. Git: %s - %s . Go Version: %s. OS: %s-%s ",
		cmdp.Version, cmdp.Branch, cmdp.Commit, runtime.Version(), runtime.GOOS, runtime.GOARCH)
}

// Cleanup stops all app services
func (app *SpacemeshApp) Cleanup(cmd *cobra.Command, args []string) {
	log.Info("App Cleanup starting...")
	app.stopServices()
	// add any other Cleanup tasks here....
	log.Info("App Cleanup completed\n\n")
}

func (app *SpacemeshApp) setupGenesis(state *state.TransactionProcessor, msh *mesh.Mesh) {
	var conf *apiCfg.GenesisConfig
	if app.Config.GenesisConfPath != "" {
		var err error
		conf, err = apiCfg.LoadGenesisConfig(app.Config.GenesisConfPath)
		if err != nil {
			app.log.Error("cannot load genesis config from file")
		}
	} else {
		conf = apiCfg.DefaultGenesisConfig()
	}
	for id, acc := range conf.InitialAccounts {
		bytes := util.FromHex(id)
		if len(bytes) == 0 {
			// todo: should we panic here?
			log.Error("cannot read config entry for :%s", id)
			continue
		}

		addr := types.BytesToAddress(bytes)
		state.CreateAccount(addr)
		state.AddBalance(addr, acc.Balance)
		state.SetNonce(addr, acc.Nonce)
		app.log.Info("Genesis account created: %s, Balance: %s", id, acc.Balance.Uint64())
	}

	_, err := state.Commit()
	if err != nil {
		log.Panic("cannot commit genesis state")
	}
}

type weakCoinStub struct {
}

// GetResult returns the weak coin toss result
func (weakCoinStub) GetResult() bool {
	return true
}

// Wrap the top-level logger to add context info and set the level for a
// specific module.
func (app *SpacemeshApp) addLogger(name string, logger log.Log) log.Log {
	lvl := zap.NewAtomicLevel()
	var err error

	switch name {
	case AppLogger:
		err = lvl.UnmarshalText([]byte(app.Config.LOGGING.AppLoggerLevel))
	case P2PLogger:
		err = lvl.UnmarshalText([]byte(app.Config.LOGGING.P2PLoggerLevel))
	case PostLogger:
		err = lvl.UnmarshalText([]byte(app.Config.LOGGING.PostLoggerLevel))
	case StateDbLogger:
		err = lvl.UnmarshalText([]byte(app.Config.LOGGING.StateDbLoggerLevel))
	case StateLogger:
		err = lvl.UnmarshalText([]byte(app.Config.LOGGING.StateLoggerLevel))
	case AtxDbStoreLogger:
		err = lvl.UnmarshalText([]byte(app.Config.LOGGING.AtxDbStoreLoggerLevel))
	case PoetDbStoreLogger:
		err = lvl.UnmarshalText([]byte(app.Config.LOGGING.PoetDbStoreLoggerLevel))
	case StoreLogger:
		err = lvl.UnmarshalText([]byte(app.Config.LOGGING.StoreLoggerLevel))
	case PoetDbLogger:
		err = lvl.UnmarshalText([]byte(app.Config.LOGGING.PoetDbLoggerLevel))
	case MeshDBLogger:
		err = lvl.UnmarshalText([]byte(app.Config.LOGGING.MeshDBLoggerLevel))
	case TrtlLogger:
		err = lvl.UnmarshalText([]byte(app.Config.LOGGING.TrtlLoggerLevel))
	case AtxDbLogger:
		err = lvl.UnmarshalText([]byte(app.Config.LOGGING.AtxDbLoggerLevel))
	case BlkEligibilityLogger:
		err = lvl.UnmarshalText([]byte(app.Config.LOGGING.BlkEligibilityLoggerLevel))
	case MeshLogger:
		err = lvl.UnmarshalText([]byte(app.Config.LOGGING.MeshLoggerLevel))
	case SyncLogger:
		err = lvl.UnmarshalText([]byte(app.Config.LOGGING.SyncLoggerLevel))
	case BlockOracle:
		err = lvl.UnmarshalText([]byte(app.Config.LOGGING.BlockOracleLevel))
	case HareOracleLogger:
		err = lvl.UnmarshalText([]byte(app.Config.LOGGING.HareOracleLoggerLevel))
	case HareBeaconLogger:
		err = lvl.UnmarshalText([]byte(app.Config.LOGGING.HareBeaconLoggerLevel))
	case HareLogger:
		err = lvl.UnmarshalText([]byte(app.Config.LOGGING.HareLoggerLevel))
	case BlockBuilderLogger:
		err = lvl.UnmarshalText([]byte(app.Config.LOGGING.BlockBuilderLoggerLevel))
	case BlockListenerLogger:
		err = lvl.UnmarshalText([]byte(app.Config.LOGGING.BlockListenerLoggerLevel))
	case PoetListenerLogger:
		err = lvl.UnmarshalText([]byte(app.Config.LOGGING.PoetListenerLoggerLevel))
	case NipstBuilderLogger:
		err = lvl.UnmarshalText([]byte(app.Config.LOGGING.NipstBuilderLoggerLevel))
	case AtxBuilderLogger:
		err = lvl.UnmarshalText([]byte(app.Config.LOGGING.AtxBuilderLoggerLevel))
	default:
		lvl.SetLevel(log.Level())
	}

	if err != nil {
		log.Error("cannot parse logging for %v error %v", name, err)
		lvl.SetLevel(log.Level())
	}

	app.loggers[name] = &lvl
	return logger.SetLevel(&lvl).WithName(name)
}

// SetLogLevel updates the log level of an existing logger
func (app *SpacemeshApp) SetLogLevel(name, loglevel string) error {
	if lvl, ok := app.loggers[name]; ok {
		err := lvl.UnmarshalText([]byte(loglevel))
		if err != nil {
			return err
		}
	} else {
		return fmt.Errorf("cannot find logger %v", name)
	}
	return nil
}

func (app *SpacemeshApp) initServices(nodeID types.NodeID,
	swarm service.Service,
	dbStorepath string,
	sgn hare.Signer,
	isFixedOracle bool,
	rolacle hare.Rolacle,
	layerSize uint32,
	postClient activation.PostProverClient,
	poetClient activation.PoetProvingServiceClient,
	vrfSigner *BLS381.BlsSigner,
	layersPerEpoch uint16, clock TickProvider) error {

	app.nodeID = nodeID

	name := nodeID.ShortString()

	// This base logger must be debug level so that other, derived loggers are not a lower level.
	lg := log.NewWithLevel(name, zap.NewAtomicLevelAt(zapcore.DebugLevel)).WithFields(nodeID)

	types.SetLayersPerEpoch(int32(app.Config.LayersPerEpoch))

	app.log = app.addLogger(AppLogger, lg)

	postClient.SetLogger(app.addLogger(PostLogger, lg))

	db, err := database.NewLDBDatabase(filepath.Join(dbStorepath, "state"), 0, 0, app.addLogger(StateDbLogger, lg))
	if err != nil {
		return err
	}
	app.closers = append(app.closers, db)

	coinToss := weakCoinStub{}

	atxdbstore, err := database.NewLDBDatabase(filepath.Join(dbStorepath, "atx"), 0, 0, app.addLogger(AtxDbStoreLogger, lg))
	if err != nil {
		return err
	}
	app.closers = append(app.closers, atxdbstore)

	poetDbStore, err := database.NewLDBDatabase(filepath.Join(dbStorepath, "poet"), 0, 0, app.addLogger(PoetDbStoreLogger, lg))
	if err != nil {
		return err
	}
	app.closers = append(app.closers, poetDbStore)

	iddbstore, err := database.NewLDBDatabase(filepath.Join(dbStorepath, "ids"), 0, 0, app.addLogger(StateDbLogger, lg))
	if err != nil {
		return err
	}
	app.closers = append(app.closers, iddbstore)

	store, err := database.NewLDBDatabase(filepath.Join(dbStorepath, "store"), 0, 0, app.addLogger(StoreLogger, lg))
	if err != nil {
		return err
	}
	app.closers = append(app.closers, store)

	idStore := activation.NewIdentityStore(iddbstore)
	poetDb := activation.NewPoetDb(poetDbStore, app.addLogger(PoetDbLogger, lg))
	validator := activation.NewValidator(&app.Config.POST, poetDb)
	mdb, err := mesh.NewPersistentMeshDB(filepath.Join(dbStorepath, "mesh"), app.Config.BlockCacheSize, app.addLogger(MeshDBLogger, lg))
	if err != nil {
		return err
	}

	app.txPool = state.NewTxMemPool()
	meshAndPoolProjector := pendingtxs.NewMeshAndPoolProjector(mdb, app.txPool)

	appliedTxs, err := database.NewLDBDatabase(filepath.Join(dbStorepath, "appliedTxs"), 0, 0, lg.WithName("appliedTxs"))
	if err != nil {
		return err
	}
	app.closers = append(app.closers, appliedTxs)
	processor := state.NewTransactionProcessor(db, appliedTxs, meshAndPoolProjector, app.txPool, lg.WithName("state"))

	atxdb := activation.NewDB(atxdbstore, idStore, mdb, layersPerEpoch, validator, app.addLogger(AtxDbLogger, lg))
	beaconProvider := &blocks.EpochBeaconProvider{}

	var msh *mesh.Mesh
	var trtl tortoise.Tortoise
	if mdb.PersistentData() {
		trtl = tortoise.NewRecoveredTortoise(mdb, app.addLogger(TrtlLogger, lg))
		msh = mesh.NewRecoveredMesh(mdb, atxdb, app.Config.REWARD, trtl, app.txPool, processor, app.addLogger(MeshLogger, lg))
		go msh.CacheWarmUp(app.Config.LayerAvgSize)
	} else {
		trtl = tortoise.NewTortoise(int(layerSize), mdb, app.Config.Hdist, app.addLogger(TrtlLogger, lg))
		msh = mesh.NewMesh(mdb, atxdb, app.Config.REWARD, trtl, app.txPool, processor, app.addLogger(MeshLogger, lg))
		app.setupGenesis(processor, msh)
	}
	eValidator := blocks.NewBlockEligibilityValidator(layerSize, uint32(app.Config.GenesisActiveSet), layersPerEpoch, atxdb, beaconProvider, BLS381.Verify2, msh, app.addLogger(BlkEligibilityLogger, lg))

	syncConf := sync.Configuration{Concurrency: 4,
		LayerSize:       int(layerSize),
		LayersPerEpoch:  layersPerEpoch,
		RequestTimeout:  time.Duration(app.Config.SyncRequestTimeout) * time.Millisecond,
		SyncInterval:    time.Duration(app.Config.SyncInterval) * time.Second,
		ValidationDelta: time.Duration(app.Config.SyncValidationDelta) * time.Second,
		Hdist:           app.Config.Hdist,
		AtxsLimit:       app.Config.AtxsPerBlock,
		AlwaysListen:    app.Config.AlwaysListen,
	}

	if app.Config.AtxsPerBlock > miner.AtxsPerBlockLimit { // validate limit
		app.log.Panic("Number of atxs per block required is bigger than the limit atxsPerBlock=%v limit=%v", app.Config.AtxsPerBlock, miner.AtxsPerBlockLimit)
	}

	// we can't have an epoch offset which is greater/equal than the number of layers in an epoch
	if app.Config.HareEligibility.EpochOffset >= app.Config.BaseConfig.LayersPerEpoch {
		app.log.Panic("Epoch offset cannot be greater than or equal to the number of layers per epoch EpochOffset=%v LayersPerEpoch=%v",
			app.Config.HareEligibility.EpochOffset, app.Config.BaseConfig.LayersPerEpoch)
	}

	bCfg := blocks.Config{
		Depth: app.Config.Hdist,
	}
	blockListener := blocks.NewBlockHandler(bCfg, msh, eValidator, lg)

	fetcher := fetch.NewFetch(app.Config.FETCH, swarm, app.addLogger(Fetcher, lg))

	layerFetch := layerfetcher.NewLogic(app.Config.LAYERS, blockListener, atxdb, poetDb, atxdb, processor, swarm, fetcher, msh, app.addLogger(Fetcher, lg))
	layerFetch.AddDBs(mdb.Blocks(), atxdbstore, mdb.Transactions(), poetDbStore)

	syncer := sync.NewSync(swarm, msh, app.txPool, atxdb, eValidator, poetDb, syncConf, clock, layerFetch, app.addLogger(SyncLogger, lg))
	blockOracle := blocks.NewMinerBlockOracle(layerSize, uint32(app.Config.GenesisActiveSet), layersPerEpoch, atxdb, beaconProvider, vrfSigner, nodeID, syncer.ListenToGossip, app.addLogger(BlockOracle, lg))

	// TODO: we should probably decouple the apptest and the node (and duplicate as necessary) (#1926)
	var hOracle hare.Rolacle
	if isFixedOracle { // fixed rolacle, take the provided rolacle
		hOracle = rolacle
	} else { // regular oracle, build and use it
		beacon := eligibility.NewBeacon(mdb, app.Config.HareEligibility.ConfidenceParam, app.addLogger(HareBeaconLogger, lg))
		hOracle = eligibility.New(beacon, atxdb.CalcActiveSetSize, BLS381.Verify2, vrfSigner, uint16(app.Config.LayersPerEpoch), app.Config.GenesisActiveSet, mdb, app.Config.HareEligibility, app.addLogger(HareOracleLogger, lg))
	}

	gossipListener := service.NewListener(swarm, layerFetch, app.addLogger(GossipListener, lg))
	ha := app.HareFactory(mdb, swarm, sgn, nodeID, syncer, msh, hOracle, idStore, clock, lg)

	stateAndMeshProjector := pendingtxs.NewStateAndMeshProjector(processor, msh)
	cfg := miner.Config{
		Hdist:          app.Config.Hdist,
		MinerID:        nodeID,
		AtxsPerBlock:   app.Config.AtxsPerBlock,
		LayersPerEpoch: layersPerEpoch,
		TxsPerBlock:    app.Config.TxsPerBlock,
	}

	database.SwitchCreationContext(dbStorepath, "") // currently only blockbuilder uses this mechanism
	blockProducer := miner.NewBlockBuilder(cfg, sgn, swarm, clock.Subscribe(), coinToss, msh, ha, blockOracle, syncer, stateAndMeshProjector, app.txPool, atxdb, app.addLogger(BlockBuilderLogger, lg))
	poetListener := activation.NewPoetListener(swarm, poetDb, app.addLogger(PoetListenerLogger, lg))

	nipstBuilder := activation.NewNIPSTBuilder(util.Hex2Bytes(nodeID.Key), postClient, poetClient, poetDb, store, app.addLogger(NipstBuilderLogger, lg))

	coinBase := types.HexToAddress(app.Config.CoinbaseAccount)

	if coinBase.Big().Uint64() == 0 && app.Config.StartMining {
		app.log.Panic("invalid Coinbase account")
	}
	atxBuilder := activation.NewBuilder(nodeID, coinBase, sgn, atxdb, swarm, msh, layersPerEpoch, nipstBuilder, postClient, clock, syncer, store, app.addLogger("atxBuilder", lg))

	gossipListener.AddListener(state.IncomingTxProtocol, priorityq.Low, processor.HandleTxGossipData)
	gossipListener.AddListener(activation.AtxProtocol, priorityq.Low, atxdb.HandleGossipAtx)
	gossipListener.AddListener(blocks.NewBlockProtocol, priorityq.High, blockListener.HandleBlock)

	app.blockProducer = blockProducer
	app.blockListener = blockListener
	app.gossipListener = gossipListener
	app.mesh = msh
	app.syncer = syncer
	app.clock = clock
	app.state = processor
	app.hare = ha
	app.P2P = swarm
	app.poetListener = poetListener
	app.atxBuilder = atxBuilder
	app.oracle = blockOracle
	app.txProcessor = processor
	app.atxDb = atxdb
	app.fetch = fetcher
	app.layerFetch = layerFetch

	return nil
}

// periodically checks that our clock is sync
func (app *SpacemeshApp) checkTimeDrifts() {
	checkTimeSync := time.NewTicker(app.Config.TIME.RefreshNtpInterval)
	defer checkTimeSync.Stop() // close ticker

	for {
		select {
		case <-app.term:
			return

		case <-checkTimeSync.C:
			_, err := timesync.CheckSystemClockDrift()
			if err != nil {
				app.log.Error("System time couldn't synchronize %s", err)
				cmdp.Cancel()
				return
			}
		}
	}
}

// HareFactory returns a hare consensus algorithm according to the parameters is app.Config.Hare.SuperHare
func (app *SpacemeshApp) HareFactory(mdb *mesh.DB, swarm service.Service, sgn hare.Signer, nodeID types.NodeID, syncer *sync.Syncer, msh *mesh.Mesh, hOracle hare.Rolacle, idStore *activation.IdentityStore, clock TickProvider, lg log.Log) HareService {
	if app.Config.HARE.SuperHare {
		return turbohare.New(msh)
	}

	// a function to validate we know the blocks
	validationFunc := func(ids []types.BlockID) bool {
		for _, b := range ids {
			res, err := mdb.GetBlock(b)
			if err != nil {
				app.log.With().Error("output set block not in database", b, log.Err(err))
				return false
			}
			if res == nil {
				app.log.With().Error("output set block not in database (BUG BUG BUG - FetchBlock return err nil and res nil)", b)
				return false
			}

		}

		return true
	}
	ha := hare.New(app.Config.HARE, swarm, sgn, nodeID, validationFunc, syncer.IsSynced, msh, hOracle, uint16(app.Config.LayersPerEpoch), idStore, hOracle, clock.Subscribe(), app.addLogger(HareLogger, lg))
	return ha
}

func (app *SpacemeshApp) startServices() {
	//app.blockListener.Start()
<<<<<<< HEAD
	app.layerFetch.Start()
	app.syncer.Start()
=======
	go app.startSyncer()

>>>>>>> 30f584ac
	err := app.hare.Start()
	if err != nil {
		log.Panic("cannot start hare")
	}
	err = app.blockProducer.Start()
	if err != nil {
		log.Panic("cannot start block producer")
	}

	app.poetListener.Start()

	if app.Config.StartMining {
		coinBase := types.HexToAddress(app.Config.CoinbaseAccount)
		err := app.atxBuilder.StartPost(coinBase, app.Config.POST.DataDir, app.Config.POST.SpacePerUnit)
		if err != nil {
			log.Error("Error initializing post, err: %v", err)
			log.Panic("Error initializing post")
		}
	} else {
		log.Info("Manual post init")
	}
	app.atxBuilder.Start()
	app.clock.StartNotifying()
	go app.checkTimeDrifts()
}

func (app *SpacemeshApp) startAPIServices(net api.NetworkAPI) {
	apiConf := &app.Config.API
	layerDuration := app.Config.LayerDurationSec

	// API SERVICES
	// Since we have multiple GRPC services, we cannot automatically enable them if
	// the gateway server is enabled (since we don't know which ones to enable), so
	// it's an error if the gateway server is enabled without enabling at least one
	// GRPC service.

	// Make sure we only create the server once.
	registerService := func(svc grpcserver.ServiceAPI) {
		if app.grpcAPIService == nil {
			app.grpcAPIService = grpcserver.NewServerWithInterface(apiConf.GrpcServerPort, apiConf.GrpcServerInterface)
		}
		svc.RegisterService(app.grpcAPIService)
	}

	// Register the requested services one by one
	if apiConf.StartDebugService {
		registerService(grpcserver.NewDebugService(app.mesh))
	}
	if apiConf.StartGatewayService {
		registerService(grpcserver.NewGatewayService(net))
	}
	if apiConf.StartGlobalStateService {
		registerService(grpcserver.NewGlobalStateService(app.mesh, app.txPool))
	}
	if apiConf.StartMeshService {
		registerService(grpcserver.NewMeshService(app.mesh, app.txPool, app.clock, app.Config.LayersPerEpoch, app.Config.P2P.NetworkID, layerDuration, app.Config.LayerAvgSize, app.Config.TxsPerBlock))
	}
	if apiConf.StartNodeService {
		registerService(grpcserver.NewNodeService(net, app.mesh, app.clock, app.syncer))
	}
	if apiConf.StartSmesherService {
		registerService(grpcserver.NewSmesherService(app.atxBuilder))
	}
	if apiConf.StartTransactionService {
		registerService(grpcserver.NewTransactionService(net, app.mesh, app.txPool, app.syncer))
	}

	// Now that the services are registered, start the server.
	if app.grpcAPIService != nil {
		app.grpcAPIService.Start()
	}

	if apiConf.StartJSONServer {
		if app.grpcAPIService == nil {
			// This panics because it should not happen.
			// It should be caught inside apiConf.
			log.Panic("one or more new GRPC services must be enabled with new JSON gateway server.")
		}
		app.jsonAPIService = grpcserver.NewJSONHTTPServer(apiConf.JSONServerPort, apiConf.GrpcServerPort)
		app.jsonAPIService.StartService(
			apiConf.StartDebugService,
			apiConf.StartGatewayService,
			apiConf.StartGlobalStateService,
			apiConf.StartMeshService,
			apiConf.StartNodeService,
			apiConf.StartSmesherService,
			apiConf.StartTransactionService,
		)
	}
}

func (app *SpacemeshApp) stopServices() {
	// all go-routines that listen to app.term will close
	// note: there is no guarantee that a listening go-routine will close before stopServices exits
	close(app.term)

	if app.jsonAPIService != nil {
		log.Info("Stopping JSON gateway service...")
		if err := app.jsonAPIService.Close(); err != nil {
			log.Error("error stopping JSON gateway server: %s", err)
		}
	}

	if app.grpcAPIService != nil {
		log.Info("Stopping GRPC service...")
		app.grpcAPIService.Close()
	}

	if app.blockProducer != nil {
		app.log.Info("%v closing block producer", app.nodeID.Key)
		if err := app.blockProducer.Close(); err != nil {
			log.Error("cannot stop block producer %v", err)
		}
	}

	if app.clock != nil {
		app.log.Info("%v closing clock", app.nodeID.Key)
		app.clock.Close()
	}

	if app.poetListener != nil {
		app.log.Info("closing PoET listener")
		app.poetListener.Close()
	}

	if app.atxBuilder != nil {
		app.log.Info("closing atx builder")
		app.atxBuilder.Stop()
	}

	/*if app.blockListener != nil {
		app.log.Info("%v closing blockListener", app.nodeID.Key)
		app.blockListener.Close()
	}*/

	if app.hare != nil {
		app.log.Info("%v closing Hare", app.nodeID.Key)
		app.hare.Close()
	}

	if app.P2P != nil {
		app.log.Info("%v closing p2p", app.nodeID.Key)
		app.P2P.Shutdown()
	}

	if app.layerFetch != nil {
		app.log.Info("%v closing layerFetch", app.nodeID.Key)
		app.layerFetch.Close()
	}

	if app.syncer != nil {
		app.log.Info("%v closing sync", app.nodeID.Key)
		app.syncer.Close()
	}

	if app.mesh != nil {
		app.log.Info("%v closing mesh", app.nodeID.Key)
		app.mesh.Close()
	}

	if app.gossipListener != nil {
		app.gossipListener.Stop()
	}

	events.CloseEventReporter()
	events.CloseEventPubSub()
	// Close all databases.
	for _, closer := range app.closers {
		if closer != nil {
			closer.Close()
		}
	}
}

// LoadOrCreateEdSigner either loads a previously created ed identity for the node or creates a new one if not exists
func (app *SpacemeshApp) LoadOrCreateEdSigner() (*signing.EdSigner, error) {
	f, err := app.getIdentityFile()
	if err != nil {
		log.Warning("Failed to find identity file: %v", err)

		edSgn := signing.NewEdSigner()
		f = filepath.Join(shared.GetInitDir(app.Config.POST.DataDir, edSgn.PublicKey().Bytes()), edKeyFileName)
		err := os.MkdirAll(filepath.Dir(f), filesystem.OwnerReadWriteExec)
		if err != nil {
			return nil, fmt.Errorf("failed to create directory for identity file: %v", err)
		}
		err = ioutil.WriteFile(f, edSgn.ToBuffer(), filesystem.OwnerReadWrite)
		if err != nil {
			return nil, fmt.Errorf("failed to write identity file: %v", err)
		}
		log.Warning("Created new identity with public key %v", edSgn.PublicKey())
		return edSgn, nil
	}

	buff, err := ioutil.ReadFile(f)
	if err != nil {
		return nil, fmt.Errorf("failed to read identity from file: %v", err)
	}
	edSgn, err := signing.NewEdSignerFromBuffer(buff)
	if err != nil {
		return nil, fmt.Errorf("failed to construct identity from data file: %v", err)
	}
	if edSgn.PublicKey().String() != filepath.Base(filepath.Dir(f)) {
		return nil, fmt.Errorf("identity file path ('%s') does not match public key (%s)", filepath.Dir(f), edSgn.PublicKey().String())
	}
	log.Info("Loaded identity from file ('%s')", f)
	return edSgn, nil
}

type identityFileFound struct{}

func (identityFileFound) Error() string {
	return "identity file found"
}

func (app *SpacemeshApp) getIdentityFile() (string, error) {
	var f string
	err := filepath.Walk(app.Config.POST.DataDir, func(path string, info os.FileInfo, err error) error {
		if err != nil {
			return nil
		}
		if !info.IsDir() && info.Name() == edKeyFileName {
			f = path
			return &identityFileFound{}
		}
		return nil
	})
	if _, ok := err.(*identityFileFound); ok {
		return f, nil
	}
	if err != nil {
		return "", fmt.Errorf("failed to traverse PoST data dir: %v", err)
	}
	return "", fmt.Errorf("not found")
}

func (app *SpacemeshApp) startSyncer() {
	if app.P2P == nil {
		app.log.Error("Syncer is started before P2P is initialized")
	} else {
		<-app.P2P.GossipReady()
	}
	app.syncer.Start()
}

// Start starts the Spacemesh node and initializes all relevant services according to command line arguments provided.
func (app *SpacemeshApp) Start(cmd *cobra.Command, args []string) {
	log.With().Info("Starting Spacemesh", log.String("data-dir", app.Config.DataDir()), log.String("post-dir", app.Config.POST.DataDir))

	err := filesystem.ExistOrCreate(app.Config.DataDir())
	if err != nil {
		log.Error("data-dir not found or could not be created err:%v", err)
	}

	/* Setup monitoring */

	if app.Config.MemProfile != "" {
		log.Info("Starting mem profiling")
		f, err := os.Create(app.Config.MemProfile)
		if err != nil {
			log.Error("could not create memory profile: ", err)
		}
		defer f.Close()
		runtime.GC() // get up-to-date statistics
		if err := pprof.WriteHeapProfile(f); err != nil {
			log.Error("could not write memory profile: ", err)
		}
	}

	if app.Config.CPUProfile != "" {
		log.Info("Starting cpu profile")
		f, err := os.Create(app.Config.CPUProfile)
		if err != nil {
			log.Error("could not create CPU profile: ", err)
		}
		defer f.Close()
		if err := pprof.StartCPUProfile(f); err != nil {
			log.Error("could not start CPU profile: ", err)
		}
		defer pprof.StopCPUProfile()
	}

	if app.Config.PprofHTTPServer {
		log.Info("Starting pprof server")
		srv := &http.Server{Addr: ":6060"}
		defer srv.Shutdown(context.TODO())
		go func() {
			err := srv.ListenAndServe()
			if err != nil {
				log.Error("cannot start http server", err)
			}
		}()
	}

	/* Create or load miner identity */

	app.edSgn, err = app.LoadOrCreateEdSigner()
	if err != nil {
		log.Panic("Could not retrieve identity err=%v", err)
	}

	poetClient := activation.NewHTTPPoetClient(cmdp.Ctx, app.Config.PoETServer)

	rng := amcl.NewRAND()
	pub := app.edSgn.PublicKey().Bytes()
	rng.Seed(len(pub), app.edSgn.Sign(pub)) // assuming ed.private is random, the sig can be used as seed
	vrfPriv, vrfPub := BLS381.GenKeyPair(rng)
	vrfSigner := BLS381.NewBlsSigner(vrfPriv)
	nodeID := types.NodeID{Key: app.edSgn.PublicKey().String(), VRFPublicKey: vrfPub}

	postClient, err := activation.NewPostClient(&app.Config.POST, util.Hex2Bytes(nodeID.Key))
	if err != nil {
		log.Error("failed to create post client: %v", err)
	}

	// This base logger must be debug level so that other, derived loggers are not a lower level.
	lg := log.NewWithLevel(nodeID.ShortString(), zap.NewAtomicLevelAt(zapcore.DebugLevel)).WithFields(nodeID)

	/* Initialize all protocol services */

	dbStorepath := app.Config.DataDir()
	gTime, err := time.Parse(time.RFC3339, app.Config.GenesisTime)
	if err != nil {
		log.Error("cannot parse genesis time %v", err)
	}
	ld := time.Duration(app.Config.LayerDurationSec) * time.Second
	clock := timesync.NewClock(timesync.RealClock{}, ld, gTime, log.NewDefault("clock"))

	log.Info("Initializing P2P services")
	swarm, err := p2p.New(cmdp.Ctx, app.Config.P2P, app.addLogger(P2PLogger, lg), dbStorepath)
	if err != nil {
		log.Panic("Error starting p2p services. err: %v", err)
	}

	err = app.initServices(nodeID, swarm, dbStorepath, app.edSgn, false, nil, uint32(app.Config.LayerAvgSize), postClient, poetClient, vrfSigner, uint16(app.Config.LayersPerEpoch), clock)
	if err != nil {
		log.Error("cannot start services %v", err.Error())
		return
	}

	if app.Config.CollectMetrics {
		metrics.StartCollectingMetrics(app.Config.MetricsPort)
	}

	app.startServices()

	// P2P must start last to not block when sending messages to protocols
	err = app.P2P.Start()
	if err != nil {
		log.Panic("Error starting p2p services: %v", err)
	}

	app.startAPIServices(app.P2P)
	events.SubscribeToLayers(clock.Subscribe())
	log.Info("App started.")

	// notify anyone who might be listening that the app has finished starting.
	// this can be used by, e.g., app tests.
	close(app.started)

	// app blocks until it receives a signal to exit
	// this signal may come from the node or from sig-abort (ctrl-c)
	<-cmdp.Ctx.Done()
	events.ReportError(events.NodeError{
		Msg:   "node is shutting down",
		Level: zapcore.InfoLevel,
	})
}<|MERGE_RESOLUTION|>--- conflicted
+++ resolved
@@ -681,13 +681,9 @@
 
 func (app *SpacemeshApp) startServices() {
 	//app.blockListener.Start()
-<<<<<<< HEAD
 	app.layerFetch.Start()
-	app.syncer.Start()
-=======
 	go app.startSyncer()
 
->>>>>>> 30f584ac
 	err := app.hare.Start()
 	if err != nil {
 		log.Panic("cannot start hare")
