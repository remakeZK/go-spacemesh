package fetch

import (
	"bytes"
	"context"
	"testing"
	"time"

	"github.com/stretchr/testify/require"

	"github.com/spacemeshos/go-spacemesh/activation"
	"github.com/spacemeshos/go-spacemesh/codec"
	"github.com/spacemeshos/go-spacemesh/common/types"
	"github.com/spacemeshos/go-spacemesh/datastore"
	"github.com/spacemeshos/go-spacemesh/log/logtest"
<<<<<<< HEAD
	"github.com/spacemeshos/go-spacemesh/p2p/server"
=======
	"github.com/spacemeshos/go-spacemesh/proposals/store"
>>>>>>> 1a65b414
	"github.com/spacemeshos/go-spacemesh/signing"
	"github.com/spacemeshos/go-spacemesh/sql"
	"github.com/spacemeshos/go-spacemesh/sql/atxs"
	"github.com/spacemeshos/go-spacemesh/sql/ballots"
	"github.com/spacemeshos/go-spacemesh/sql/blocks"
	"github.com/spacemeshos/go-spacemesh/sql/certificates"
	"github.com/spacemeshos/go-spacemesh/sql/identities"
	"github.com/spacemeshos/go-spacemesh/sql/layers"
)

type testHandler struct {
	*handler
	db  *sql.Database
	cdb *datastore.CachedDB
}

func createTestHandler(t testing.TB, opts ...sql.Opt) *testHandler {
	lg := logtest.New(t)
<<<<<<< HEAD
	db := sql.InMemory()
	cdb := datastore.NewCachedDB(db, lg)
	return &testHandler{
		handler: newHandler(cdb, datastore.NewBlobStore(cdb), lg),
		db:      db,
=======
	cdb := datastore.NewCachedDB(sql.InMemory(opts...), lg)
	return &testHandler{
		handler: newHandler(cdb, datastore.NewBlobStore(cdb, store.New()), lg),
>>>>>>> 1a65b414
		cdb:     cdb,
	}
}

func createLayer(tb testing.TB, db *datastore.CachedDB, lid types.LayerID) ([]types.BallotID, []types.BlockID) {
	num := 5
	blts := make([]types.BallotID, 0, num)
	blks := make([]types.BlockID, 0, num)
	for i := 0; i < num; i++ {
		signer, err := signing.NewEdSigner()
		require.NoError(tb, err)

		b := types.RandomBallot()
		b.Layer = lid
		b.Signature = signer.Sign(signing.BALLOT, b.SignedBytes())
		b.SmesherID = signer.NodeID()
		require.NoError(tb, b.Initialize())
		require.NoError(tb, ballots.Add(db, b))
		blts = append(blts, b.ID())

		bk := types.NewExistingBlock(types.RandomBlockID(), types.InnerBlock{LayerIndex: lid})
		require.NoError(tb, blocks.Add(db, bk))
		blks = append(blks, bk.ID())
	}
	return blts, blks
}

func createOpinions(
	t *testing.T,
	db *datastore.CachedDB,
	lid types.LayerID,
	genCert bool,
) (types.BlockID, types.Hash32) {
	_, blks := createLayer(t, db, lid)
	certified := types.EmptyBlockID
	if genCert {
		certified = blks[0]
		require.NoError(t, certificates.Add(db, lid, &types.Certificate{BlockID: certified}))
	}
	aggHash := types.RandomHash()
	require.NoError(t, layers.SetMeshHash(db, lid.Sub(1), aggHash))
	return certified, aggHash
}

func TestHandleLayerDataReq(t *testing.T) {
	tt := []struct {
		name     string
		emptyLyr bool
	}{
		{
			name: "success",
		},
		{
			name:     "empty layer",
			emptyLyr: true,
		},
	}

	for _, tc := range tt {
		tc := tc
		t.Run(tc.name, func(t *testing.T) {
			t.Parallel()

			lid := types.LayerID(111)
			th := createTestHandler(t)
			blts, _ := createLayer(t, th.cdb, lid)

			lidBytes, err := codec.Encode(&lid)
			require.NoError(t, err)

			out, err := th.handleLayerDataReq(context.Background(), lidBytes)
			require.NoError(t, err)
			var got LayerData
			err = codec.Decode(out, &got)
			require.NoError(t, err)
			require.ElementsMatch(t, blts, got.Ballots)
		})
	}
}

func TestHandleLayerOpinionsReq(t *testing.T) {
	tt := []struct {
		name                       string
		missingCert, multipleCerts bool
	}{
		{
			name: "all good",
		},
		{
			name:        "cert missing",
			missingCert: true,
		},
		{
			name:          "multiple certs",
			multipleCerts: true,
		},
	}

	for _, tc := range tt {
		tc := tc
		t.Run(tc.name, func(t *testing.T) {
			t.Parallel()

			th := createTestHandler(t)
			lid := types.LayerID(111)
			_, aggHash := createOpinions(t, th.cdb, lid, !tc.missingCert)
			if tc.multipleCerts {
				bid := types.RandomBlockID()
				require.NoError(t, certificates.Add(th.cdb, lid, &types.Certificate{
					BlockID: bid,
				}))
				require.NoError(t, certificates.SetInvalid(th.cdb, lid, bid))
			}

			req := OpinionRequest{Layer: lid}
			reqBytes, err := codec.Encode(&req)
			require.NoError(t, err)

			out, err := th.handleLayerOpinionsReq2(context.Background(), reqBytes)
			require.NoError(t, err)

			var got LayerOpinion
			err = codec.Decode(out, &got)
			require.NoError(t, err)
			require.Equal(t, aggHash, got.PrevAggHash)
			if tc.missingCert {
				require.Nil(t, got.Certified)
			} else {
				require.NotNil(t, got.Certified)
			}
		})
	}
}

func TestHandleCertReq(t *testing.T) {
	th := createTestHandler(t)
	lid := types.LayerID(111)
	bid := types.RandomBlockID()
	req := &OpinionRequest{
		Layer: lid,
		Block: &bid,
	}
	reqData, err := codec.Encode(req)
	require.NoError(t, err)

	resp, err := th.handleLayerOpinionsReq2(context.Background(), reqData)
	require.ErrorIs(t, err, sql.ErrNotFound)
	require.Nil(t, resp)

	cert := &types.Certificate{BlockID: bid}
	require.NoError(t, certificates.Add(th.cdb, lid, cert))

	resp, err = th.handleLayerOpinionsReq2(context.Background(), reqData)
	require.NoError(t, err)
	require.NotNil(t, resp)
	var got types.Certificate
	require.NoError(t, codec.Decode(resp, &got))
	require.Equal(t, *cert, got)
}

func TestHandleMeshHashReq(t *testing.T) {
	tt := []struct {
		name        string
		params      [3]uint32 // from, to, delta, steps
		hashMissing bool
		err         error
	}{
		{
			name:   "success",
			params: [3]uint32{7, 23, 5},
		},
		{
			name:        "hash missing",
			params:      [3]uint32{7, 23, 5},
			hashMissing: true,
			err:         sql.ErrNotFound,
		},
		{
			name:   "from > to",
			params: [3]uint32{23, 7, 5},
			err:    errBadRequest,
		},
		{
			name:   "by == 0",
			params: [3]uint32{7, 23, 0},
			err:    errBadRequest,
		},
		{
			name:   "count > 100",
			params: [3]uint32{7, 124, 1},
			err:    errBadRequest,
		},
	}

	for _, tc := range tt {
		tc := tc
		t.Run(tc.name, func(t *testing.T) {
			t.Parallel()

			th := createTestHandler(t)
			req := &MeshHashRequest{
				From: types.LayerID(tc.params[0]),
				To:   types.LayerID(tc.params[1]),
				Step: tc.params[2],
			}
			if !tc.hashMissing {
				for lid := req.From; !lid.After(req.To); lid = lid.Add(1) {
					require.NoError(t, layers.SetMeshHash(th.cdb, lid, types.RandomHash()))
				}
			}
			reqData, err := codec.Encode(req)
			require.NoError(t, err)

			resp, err := th.handleMeshHashReq(context.Background(), reqData)
			if tc.err == nil {
				require.NoError(t, err)
				got, err := codec.DecodeSlice[types.Hash32](resp)
				require.NoError(t, err)
				require.EqualValues(t, len(got), req.To.Difference(req.From)/req.Step+2)
			} else {
				require.ErrorIs(t, err, tc.err)
			}
		})
	}
}

func newAtx(t *testing.T, published types.EpochID) *types.VerifiedActivationTx {
	t.Helper()
	atx := &types.ActivationTx{
		InnerActivationTx: types.InnerActivationTx{
			NIPostChallenge: types.NIPostChallenge{
				PublishEpoch: published,
				PrevATXID:    types.RandomATXID(),
			},
			NumUnits: 2,
		},
	}

	signer, err := signing.NewEdSigner()
	require.NoError(t, err)
	activation.SignAndFinalizeAtx(signer, atx)
	atx.SetEffectiveNumUnits(atx.NumUnits)
	atx.SetReceived(time.Now())
	vatx, err := atx.Verify(0, 1)
	require.NoError(t, err)
	return vatx
}

func TestHandleEpochInfoReq(t *testing.T) {
	tt := []struct {
		name        string
		missingData bool
	}{
		{
			name: "all good",
		},
		{
			name:        "no epoch data",
			missingData: true,
		},
	}

	for _, tc := range tt {
		tc := tc
		t.Run(tc.name, func(t *testing.T) {
			t.Parallel()

			th := createTestHandler(t)
			epoch := types.EpochID(11)
			var expected EpochData
			if !tc.missingData {
				for i := 0; i < 10; i++ {
					vatx := newAtx(t, epoch)
					require.NoError(t, atxs.Add(th.cdb, vatx))
					expected.AtxIDs = append(expected.AtxIDs, vatx.ID())
				}
			}

			epochBytes, err := codec.Encode(epoch)
			require.NoError(t, err)

			t.Run("non-streamed", func(t *testing.T) {
				out, err := th.handleEpochInfoReq(context.Background(), epochBytes)
				require.NoError(t, err)
				var got EpochData
				require.NoError(t, codec.Decode(out, &got))
				require.ElementsMatch(t, expected.AtxIDs, got.AtxIDs)
			})

			t.Run("streamed", func(t *testing.T) {
				var b bytes.Buffer
				require.NoError(t, th.handleEpochInfoReqStream(context.Background(), epochBytes, &b))
				var resp server.Response
				require.NoError(t, codec.Decode(b.Bytes(), &resp))
				var got EpochData
				require.NoError(t, codec.Decode(resp.Data, &got))
				require.ElementsMatch(t, expected.AtxIDs, got.AtxIDs)
			})

			t.Run("streamed request failure", func(t *testing.T) {
				th.db.Close()
				var b bytes.Buffer
				require.NoError(t, th.handleEpochInfoReqStream(context.Background(), epochBytes, &b))
				var resp server.Response
				require.NoError(t, codec.Decode(b.Bytes(), &resp))
				require.Empty(t, resp.Data)
				require.Contains(t, resp.Error, "exec epoch 11: database: no free connection")
			})
		})
	}
}

func TestHandleEpochInfoReqWithQueryCache(t *testing.T) {
	th := createTestHandler(t, sql.WithQueryCache(true))
	epoch := types.EpochID(11)
	var expected EpochData

	for i := 0; i < 10; i++ {
		vatx := newAtx(t, epoch)
		require.NoError(t, atxs.Add(th.cdb, vatx))
		expected.AtxIDs = append(expected.AtxIDs, vatx.ID())
	}

	qc := th.cdb.Executor.(interface{ QueryCount() int })
	require.Equal(t, 10, qc.QueryCount())
	epochBytes, err := codec.Encode(epoch)
	require.NoError(t, err)

	var got EpochData
	for i := 0; i < 3; i++ {
		out, err := th.handleEpochInfoReq(context.Background(), epochBytes)
		require.NoError(t, err)
		require.NoError(t, codec.Decode(out, &got))
		require.ElementsMatch(t, expected.AtxIDs, got.AtxIDs)
		require.Equal(t, 11, qc.QueryCount())
	}

	// Add another ATX which should be appended to the cached slice
	vatx := newAtx(t, epoch)
	require.NoError(t, atxs.Add(th.cdb, vatx))
	expected.AtxIDs = append(expected.AtxIDs, vatx.ID())
	require.Equal(t, 12, qc.QueryCount())

	out, err := th.handleEpochInfoReq(context.Background(), epochBytes)
	require.NoError(t, err)
	require.NoError(t, codec.Decode(out, &got))
	require.ElementsMatch(t, expected.AtxIDs, got.AtxIDs)
	// The query count is not incremented as the slice is still
	// cached and the new atx is just appended to it, even though
	// the response is re-serialized.
	require.Equal(t, 12, qc.QueryCount())
}

func TestHandleMaliciousIDsReq(t *testing.T) {
	tt := []struct {
		name   string
		numBad int
	}{
		{
			name:   "some bad guys",
			numBad: 11,
		},
		{
			name: "no bad guys",
		},
	}

	for _, tc := range tt {
		tc := tc
		t.Run(tc.name, func(t *testing.T) {
			t.Parallel()

			th := createTestHandler(t)
			var bad []types.NodeID
			for i := 0; i < tc.numBad; i++ {
				nid := types.NodeID{byte(i + 1)}
				bad = append(bad, nid)
				require.NoError(t, identities.SetMalicious(th.cdb, nid, types.RandomBytes(11), time.Now()))
			}

			out, err := th.handleMaliciousIDsReq(context.TODO(), []byte{})
			require.NoError(t, err)
			var got MaliciousIDs
			require.NoError(t, codec.Decode(out, &got))
			require.ElementsMatch(t, bad, got.NodeIDs)
		})
	}
}<|MERGE_RESOLUTION|>--- conflicted
+++ resolved
@@ -13,11 +13,8 @@
 	"github.com/spacemeshos/go-spacemesh/common/types"
 	"github.com/spacemeshos/go-spacemesh/datastore"
 	"github.com/spacemeshos/go-spacemesh/log/logtest"
-<<<<<<< HEAD
 	"github.com/spacemeshos/go-spacemesh/p2p/server"
-=======
 	"github.com/spacemeshos/go-spacemesh/proposals/store"
->>>>>>> 1a65b414
 	"github.com/spacemeshos/go-spacemesh/signing"
 	"github.com/spacemeshos/go-spacemesh/sql"
 	"github.com/spacemeshos/go-spacemesh/sql/atxs"
@@ -36,17 +33,11 @@
 
 func createTestHandler(t testing.TB, opts ...sql.Opt) *testHandler {
 	lg := logtest.New(t)
-<<<<<<< HEAD
-	db := sql.InMemory()
+	db := sql.InMemory(opts...)
 	cdb := datastore.NewCachedDB(db, lg)
 	return &testHandler{
-		handler: newHandler(cdb, datastore.NewBlobStore(cdb), lg),
+		handler: newHandler(cdb, datastore.NewBlobStore(cdb, store.New()), lg),
 		db:      db,
-=======
-	cdb := datastore.NewCachedDB(sql.InMemory(opts...), lg)
-	return &testHandler{
-		handler: newHandler(cdb, datastore.NewBlobStore(cdb, store.New()), lg),
->>>>>>> 1a65b414
 		cdb:     cdb,
 	}
 }
