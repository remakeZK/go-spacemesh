package fetch

import (
	"context"
	"errors"
	"fmt"
	"io"
	"sync/atomic"

	"golang.org/x/sync/errgroup"

	"github.com/spacemeshos/go-spacemesh/activation"
	"github.com/spacemeshos/go-spacemesh/codec"
	"github.com/spacemeshos/go-spacemesh/common/types"
	"github.com/spacemeshos/go-spacemesh/datastore"
	"github.com/spacemeshos/go-spacemesh/log"
	"github.com/spacemeshos/go-spacemesh/p2p"
	"github.com/spacemeshos/go-spacemesh/p2p/server"
	"github.com/spacemeshos/go-spacemesh/system"
)

var errBadRequest = errors.New("invalid request")

// GetAtxs gets the data for given atx IDs and validates them. returns an error if at least one ATX cannot be fetched.
func (f *Fetch) GetAtxs(ctx context.Context, ids []types.ATXID, opts ...system.GetAtxOpt) error {
	if len(ids) == 0 {
		return nil
	}

	options := system.GetAtxOpts{}
	for _, opt := range opts {
		opt(&options)
	}

	f.logger.WithContext(ctx).With().
		Debug("requesting atxs from peer", log.Int("num_atxs", len(ids)), log.Bool("limiting", !options.LimitingOff))
	hashes := types.ATXIDsToHashes(ids)
	if options.LimitingOff {
		return f.getHashes(ctx, hashes, datastore.ATXDB, f.validators.atx.HandleMessage)
	}
	return f.getHashes(ctx, hashes, datastore.ATXDB, f.validators.atx.HandleMessage, withLimiter(f.getAtxsLimiter))
}

type dataReceiver func(context.Context, types.Hash32, p2p.Peer, []byte) error

type getHashesOpt func(*getHashesOpts)

func withLimiter(l limiter) getHashesOpt {
	return func(o *getHashesOpts) {
		o.limiter = l
	}
}

func (f *Fetch) getHashes(
	ctx context.Context,
	hashes []types.Hash32,
	hint datastore.Hint,
	receiver dataReceiver,
	opts ...getHashesOpt,
) error {
	options := getHashesOpts{
		limiter: noLimit{},
	}
	for _, opt := range opts {
		opt(&options)
	}

	pendingMetric := pendingHashReqs.WithLabelValues(string(hint))
	pendingMetric.Add(float64(len(hashes)))

	var eg errgroup.Group
	var failed atomic.Uint64
	for i, hash := range hashes {
		if err := options.limiter.Acquire(ctx, 1); err != nil {
			pendingMetric.Add(float64(i - len(hashes)))
			return fmt.Errorf("acquiring slot to get hash: %w", err)
		}
		p, err := f.getHash(ctx, hash, hint, receiver)
		if err != nil {
			options.limiter.Release(1)
			pendingMetric.Add(float64(i - len(hashes)))
			return err
		}
		if p == nil {
			// data is available locally
			options.limiter.Release(1)
			pendingMetric.Add(-1)
			continue
		}

		h := hash
		eg.Go(func() error {
			select {
			case <-ctx.Done():
				options.limiter.Release(1)
				pendingMetric.Add(-1)
				return ctx.Err()
			case <-p.completed:
				options.limiter.Release(1)
				pendingMetric.Add(-1)
				if p.err != nil {
					f.logger.With().Debug("failed to get hash",
						log.String("hint", string(hint)),
						log.Stringer("hash", h),
						log.Err(p.err),
					)
					failed.Add(1)
				}
				return nil
			}
		})
	}

	eg.Wait()
	if failed.Load() > 0 {
		return fmt.Errorf("failed to fetch %d hashes out of %d", failed.Load(), len(hashes))
	}
	return nil
}

// GetActiveSet downloads activeset.
func (f *Fetch) GetActiveSet(ctx context.Context, set types.Hash32) error {
	f.logger.WithContext(ctx).With().Debug("request active set", log.ShortStringer("id", set))
	return f.getHashes(ctx, []types.Hash32{set}, datastore.ActiveSet, f.validators.activeset.HandleMessage)
}

// GetMalfeasanceProofs gets malfeasance proofs for the specified NodeIDs and validates them.
func (f *Fetch) GetMalfeasanceProofs(ctx context.Context, ids []types.NodeID) error {
	if len(ids) == 0 {
		return nil
	}
	f.logger.WithContext(ctx).With().Debug("requesting malfeasance proofs from peer", log.Int("num_proofs", len(ids)))
	hashes := types.NodeIDsToHashes(ids)
	return f.getHashes(ctx, hashes, datastore.Malfeasance, f.validators.malfeasance.HandleMessage)
}

// GetBallots gets data for the specified BallotIDs and validates them.
func (f *Fetch) GetBallots(ctx context.Context, ids []types.BallotID) error {
	if len(ids) == 0 {
		return nil
	}
	f.logger.WithContext(ctx).With().Debug("requesting ballots from peer", log.Int("num_ballots", len(ids)))
	hashes := types.BallotIDsToHashes(ids)
	return f.getHashes(ctx, hashes, datastore.BallotDB, f.validators.ballot.HandleMessage)
}

// GetProposals gets the data for given proposal IDs from peers.
func (f *Fetch) GetProposals(ctx context.Context, ids []types.ProposalID) error {
	if len(ids) == 0 {
		return nil
	}
	f.logger.WithContext(ctx).With().Debug("requesting proposals from peer", log.Int("num_proposals", len(ids)))
	hashes := types.ProposalIDsToHashes(ids)
	return f.getHashes(ctx, hashes, datastore.ProposalDB, f.validators.proposal.HandleMessage)
}

// GetBlocks gets the data for given block IDs from peers.
func (f *Fetch) GetBlocks(ctx context.Context, ids []types.BlockID) error {
	if len(ids) == 0 {
		return nil
	}
	f.logger.WithContext(ctx).With().Debug("requesting blocks from peer", log.Int("num_blocks", len(ids)))
	hashes := types.BlockIDsToHashes(ids)
	return f.getHashes(ctx, hashes, datastore.BlockDB, f.validators.block.HandleMessage)
}

// GetProposalTxs fetches the txs provided as IDs and validates them, returns an error if one TX failed to be fetched.
func (f *Fetch) GetProposalTxs(ctx context.Context, ids []types.TransactionID) error {
	return f.getTxs(ctx, ids, f.validators.txProposal.HandleMessage)
}

// GetBlockTxs fetches the txs provided as IDs and saves them, they will be validated
// before block is applied.
func (f *Fetch) GetBlockTxs(ctx context.Context, ids []types.TransactionID) error {
	return f.getTxs(ctx, ids, f.validators.txBlock.HandleMessage)
}

func (f *Fetch) getTxs(ctx context.Context, ids []types.TransactionID, receiver dataReceiver) error {
	if len(ids) == 0 {
		return nil
	}
	f.logger.WithContext(ctx).With().Debug("requesting txs from peer", log.Int("num_txs", len(ids)))
	hashes := types.TransactionIDsToHashes(ids)
	return f.getHashes(ctx, hashes, datastore.TXDB, receiver)
}

// GetPoetProof gets poet proof from remote peer.
func (f *Fetch) GetPoetProof(ctx context.Context, id types.Hash32) error {
	f.logger.WithContext(ctx).With().Debug("getting poet proof", log.Stringer("hash", id))
	pm, err := f.getHash(ctx, id, datastore.POETDB, f.validators.poet.HandleMessage)
	if err != nil {
		return err
	}
	if pm == nil {
		// data is available locally
		return nil
	}
	select {
	case <-ctx.Done():
		return ctx.Err()
	case <-pm.completed:
	}
	switch {
	case pm.err == nil:
		return nil
	case errors.Is(pm.err, activation.ErrObjectExists):
		// PoET proofs are concurrently stored in DB in two places:
		// fetcher and nipost builder. Hence, it might happen that
		// a proof had been inserted into the DB while the fetcher
		// was fetching.
		return nil
	default:
		f.logger.WithContext(ctx).With().Warning("failed to get hash",
			log.String("hint", string(datastore.POETDB)),
			log.Stringer("hash", id),
			log.Err(pm.err))
		return pm.err
	}
}

func (f *Fetch) GetMaliciousIDs(ctx context.Context, peer p2p.Peer) ([]byte, error) {
<<<<<<< HEAD
	if f.cfg.Streaming {
		var b []byte
		if err := f.servers[malProtocol].StreamRequest(
			ctx, peer, []byte{},
			func(ctx context.Context, s io.ReadWriter) error {
				return server.ReadResponse(s, func(respLen uint32) (n int, err error) {
					b = make([]byte, respLen)
					if _, err := io.ReadFull(s, b); err != nil {
						return 0, err
					}
					return int(respLen), nil
				})
			},
		); err != nil {
			return nil, err
		}
		return b, nil
	} else {
		return f.servers[malProtocol].Request(ctx, peer, []byte{})
	}
=======
	return f.meteredRequest(ctx, malProtocol, peer, []byte{})
>>>>>>> 1a65b414
}

// GetLayerData get layer data from peers.
func (f *Fetch) GetLayerData(ctx context.Context, peer p2p.Peer, lid types.LayerID) ([]byte, error) {
	lidBytes := codec.MustEncode(&lid)
	return f.meteredRequest(ctx, lyrDataProtocol, peer, lidBytes)
}

func (f *Fetch) GetLayerOpinions(ctx context.Context, peer p2p.Peer, lid types.LayerID) ([]byte, error) {
	reqData := codec.MustEncode(&OpinionRequest{
		Layer: lid,
	})
	return f.meteredRequest(ctx, OpnProtocol, peer, reqData)
}

func (f *Fetch) peerEpochInfoStreamed(ctx context.Context, peer p2p.Peer, epochBytes []byte) (*EpochData, error) {
	var ed EpochData
	if err := f.servers[atxProtocol].StreamRequest(
		ctx, peer, epochBytes,
		func(ctx context.Context, s io.ReadWriter) error {
			return server.ReadResponse(s, func(respLen uint32) (n int, err error) {
				return codec.DecodeFrom(s, &ed)
			})
		},
	); err != nil {
		return nil, err
	}
	return &ed, nil
}

// PeerEpochInfo get the epoch info published in the given epoch from the specified peer.
func (f *Fetch) PeerEpochInfo(ctx context.Context, peer p2p.Peer, epoch types.EpochID) (*EpochData, error) {
	f.logger.WithContext(ctx).With().Debug("requesting epoch info from peer",
		log.Stringer("peer", peer),
		log.Stringer("epoch", epoch))
	epochBytes := codec.MustEncode(epoch)
	data, err := f.meteredRequest(ctx, atxProtocol, peer, epochBytes)
	if err != nil {
		return nil, err
	}
<<<<<<< HEAD

	var ed *EpochData
	if f.cfg.Streaming {
		ed, err = f.peerEpochInfoStreamed(ctx, peer, epochBytes)
		if err != nil {
			return nil, err
		}
	} else {
		data, err := f.servers[atxProtocol].Request(ctx, peer, epochBytes)
		if err != nil {
			return nil, err
		}

		ed = &EpochData{}
		if err := codec.Decode(data, ed); err != nil {
			return nil, fmt.Errorf("decoding epoch data: %w", err)
		}
=======
	var ed EpochData
	if err := codec.Decode(data, &ed); err != nil {
		return nil, fmt.Errorf("decoding epoch data: %w", err)
>>>>>>> 1a65b414
	}
	f.RegisterPeerHashes(peer, types.ATXIDsToHashes(ed.AtxIDs))
	return ed, nil
}

func (f *Fetch) peerMeshHashesStreamed(ctx context.Context, peer p2p.Peer, reqBytes []byte) ([]types.Hash32, error) {
	var hashes []types.Hash32
	if err := f.servers[meshHashProtocol].StreamRequest(
		ctx, peer, reqBytes,
		func(ctx context.Context, s io.ReadWriter) error {
			return server.ReadResponse(s, func(respLen uint32) (n int, err error) {
				hashes, n, err = codec.ReadSlice[types.Hash32](s)
				return n, err
			})
		},
	); err != nil {
		return nil, err
	}
	return hashes, nil
}

func (f *Fetch) PeerMeshHashes(ctx context.Context, peer p2p.Peer, req *MeshHashRequest) (*MeshHashes, error) {
	f.logger.WithContext(ctx).With().Debug("requesting mesh hashes from peer",
		log.Stringer("peer", peer),
		log.Object("req", req),
	)

<<<<<<< HEAD
	reqData, err := codec.Encode(req)
	if err != nil {
		f.logger.With().Fatal("failed to encode mesh hash request", log.Err(err))
	}

	var hashes []types.Hash32
	if f.cfg.Streaming {
		hashes, err = f.peerMeshHashesStreamed(ctx, peer, reqData)
		if err != nil {
			return nil, err
		}
	} else {
		data, err := f.servers[meshHashProtocol].Request(ctx, peer, reqData)
		if err != nil {
			return nil, err
		}
		hashes, err = codec.DecodeSlice[types.Hash32](data)
		if err != nil {
			return nil, fmt.Errorf("decoding hashes response: %w", err)
		}
=======
	reqData := codec.MustEncode(req)
	data, err := f.meteredRequest(ctx, meshHashProtocol, peer, reqData)
	if err != nil {
		return nil, err
	}
	hashes, err := codec.DecodeSlice[types.Hash32](data)
	if err != nil {
		return nil, fmt.Errorf("decoding hashes response: %w", err)
>>>>>>> 1a65b414
	}
	return &MeshHashes{
		Hashes: hashes,
	}, nil
}

func (f *Fetch) GetCert(
	ctx context.Context,
	lid types.LayerID,
	bid types.BlockID,
	peers []p2p.Peer,
) (*types.Certificate, error) {
	f.logger.WithContext(ctx).With().Debug("requesting block certificate from peers",
		lid, bid, log.Int("num peer", len(peers)))
	req := &OpinionRequest{
		Layer: lid,
		Block: &bid,
	}
	reqData := codec.MustEncode(req)

	for _, peer := range peers {
		data, err := f.meteredRequest(ctx, OpnProtocol, peer, reqData)
		if err != nil {
			f.logger.With().Debug("failed to get cert", log.Stringer("peer", peer), log.Err(err))
			continue
		}
		var peerCert types.Certificate
		if err = codec.Decode(data, &peerCert); err != nil {
			f.logger.With().Debug("failed to decode cert", log.Stringer("peer", peer), log.Err(err))
			continue
		}
		// for generic data fetches by hash (ID for atx/block/proposal/ballot/tx), the check on whether the returned
		// data matching the hash was done on the data handlers' path. for block certificate, there is no ID associated
		// with it, hence the check here.
		// however, certificate doesn't go through that path. it's requested by a separate protocol because a block
		// certificate doesn't have an ID.
		if peerCert.BlockID != bid {
			f.logger.With().Debug(
				"peer served wrong cert",
				log.Stringer("want", bid),
				log.Stringer("got", peerCert.BlockID),
				log.Stringer("peer", peer),
			)
		}
		return &peerCert, nil
	}
	return nil, fmt.Errorf("failed to get cert %v/%s from %d peers: %w", lid, bid.String(), len(peers), ctx.Err())
}<|MERGE_RESOLUTION|>--- conflicted
+++ resolved
@@ -219,12 +219,11 @@
 }
 
 func (f *Fetch) GetMaliciousIDs(ctx context.Context, peer p2p.Peer) ([]byte, error) {
-<<<<<<< HEAD
 	if f.cfg.Streaming {
 		var b []byte
-		if err := f.servers[malProtocol].StreamRequest(
-			ctx, peer, []byte{},
-			func(ctx context.Context, s io.ReadWriter) error {
+		if err := f.meteredStreamRequest(
+			ctx, malProtocol, peer, []byte{},
+			func(ctx context.Context, s io.ReadWriter) (int, error) {
 				return server.ReadResponse(s, func(respLen uint32) (n int, err error) {
 					b = make([]byte, respLen)
 					if _, err := io.ReadFull(s, b); err != nil {
@@ -238,11 +237,8 @@
 		}
 		return b, nil
 	} else {
-		return f.servers[malProtocol].Request(ctx, peer, []byte{})
-	}
-=======
-	return f.meteredRequest(ctx, malProtocol, peer, []byte{})
->>>>>>> 1a65b414
+		return f.meteredRequest(ctx, malProtocol, peer, []byte{})
+	}
 }
 
 // GetLayerData get layer data from peers.
@@ -260,9 +256,9 @@
 
 func (f *Fetch) peerEpochInfoStreamed(ctx context.Context, peer p2p.Peer, epochBytes []byte) (*EpochData, error) {
 	var ed EpochData
-	if err := f.servers[atxProtocol].StreamRequest(
-		ctx, peer, epochBytes,
-		func(ctx context.Context, s io.ReadWriter) error {
+	if err := f.meteredStreamRequest(
+		ctx, atxProtocol, peer, epochBytes,
+		func(ctx context.Context, s io.ReadWriter) (int, error) {
 			return server.ReadResponse(s, func(respLen uint32) (n int, err error) {
 				return codec.DecodeFrom(s, &ed)
 			})
@@ -279,20 +275,18 @@
 		log.Stringer("peer", peer),
 		log.Stringer("epoch", epoch))
 	epochBytes := codec.MustEncode(epoch)
-	data, err := f.meteredRequest(ctx, atxProtocol, peer, epochBytes)
-	if err != nil {
-		return nil, err
-	}
-<<<<<<< HEAD
-
-	var ed *EpochData
+
+	var (
+		ed  *EpochData
+		err error
+	)
 	if f.cfg.Streaming {
 		ed, err = f.peerEpochInfoStreamed(ctx, peer, epochBytes)
 		if err != nil {
 			return nil, err
 		}
 	} else {
-		data, err := f.servers[atxProtocol].Request(ctx, peer, epochBytes)
+		data, err := f.meteredRequest(ctx, atxProtocol, peer, epochBytes)
 		if err != nil {
 			return nil, err
 		}
@@ -301,11 +295,6 @@
 		if err := codec.Decode(data, ed); err != nil {
 			return nil, fmt.Errorf("decoding epoch data: %w", err)
 		}
-=======
-	var ed EpochData
-	if err := codec.Decode(data, &ed); err != nil {
-		return nil, fmt.Errorf("decoding epoch data: %w", err)
->>>>>>> 1a65b414
 	}
 	f.RegisterPeerHashes(peer, types.ATXIDsToHashes(ed.AtxIDs))
 	return ed, nil
@@ -313,9 +302,9 @@
 
 func (f *Fetch) peerMeshHashesStreamed(ctx context.Context, peer p2p.Peer, reqBytes []byte) ([]types.Hash32, error) {
 	var hashes []types.Hash32
-	if err := f.servers[meshHashProtocol].StreamRequest(
-		ctx, peer, reqBytes,
-		func(ctx context.Context, s io.ReadWriter) error {
+	if err := f.meteredStreamRequest(
+		ctx, meshHashProtocol, peer, reqBytes,
+		func(ctx context.Context, s io.ReadWriter) (int, error) {
 			return server.ReadResponse(s, func(respLen uint32) (n int, err error) {
 				hashes, n, err = codec.ReadSlice[types.Hash32](s)
 				return n, err
@@ -333,7 +322,6 @@
 		log.Object("req", req),
 	)
 
-<<<<<<< HEAD
 	reqData, err := codec.Encode(req)
 	if err != nil {
 		f.logger.With().Fatal("failed to encode mesh hash request", log.Err(err))
@@ -346,7 +334,7 @@
 			return nil, err
 		}
 	} else {
-		data, err := f.servers[meshHashProtocol].Request(ctx, peer, reqData)
+		data, err := f.meteredRequest(ctx, meshHashProtocol, peer, reqData)
 		if err != nil {
 			return nil, err
 		}
@@ -354,16 +342,6 @@
 		if err != nil {
 			return nil, fmt.Errorf("decoding hashes response: %w", err)
 		}
-=======
-	reqData := codec.MustEncode(req)
-	data, err := f.meteredRequest(ctx, meshHashProtocol, peer, reqData)
-	if err != nil {
-		return nil, err
-	}
-	hashes, err := codec.DecodeSlice[types.Hash32](data)
-	if err != nil {
-		return nil, fmt.Errorf("decoding hashes response: %w", err)
->>>>>>> 1a65b414
 	}
 	return &MeshHashes{
 		Hashes: hashes,
